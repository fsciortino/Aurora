--- conflicted
+++ resolved
@@ -31,10 +31,8 @@
 from .kn1d import *
 from .oedge import *
 
-<<<<<<< HEAD
 from .pwi import *
-=======
+
 from .facit import *
->>>>>>> 0bcd59ed
 
 aurora_dir = os.path.dirname(os.path.abspath(__file__))