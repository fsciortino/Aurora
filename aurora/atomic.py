"""Collection of classes and functions for loading, interpolation and processing of atomic data.
Refer also to the adas_files.py script.
"""
# MIT License
#
# Copyright (c) 2021 Francesco Sciortino
#
# Permission is hereby granted, free of charge, to any person obtaining a copy
# of this software and associated documentation files (the "Software"), to deal
# in the Software without restriction, including without limitation the rights
# to use, copy, modify, merge, publish, distribute, sublicense, and/or sell
# copies of the Software, and to permit persons to whom the Software is
# furnished to do so, subject to the following conditions:
#
# The above copyright notice and this permission notice shall be included in all
# copies or substantial portions of the Software.
#
# THE SOFTWARE IS PROVIDED "AS IS", WITHOUT WARRANTY OF ANY KIND, EXPRESS OR
# IMPLIED, INCLUDING BUT NOT LIMITED TO THE WARRANTIES OF MERCHANTABILITY,
# FITNESS FOR A PARTICULAR PURPOSE AND NONINFRINGEMENT. IN NO EVENT SHALL THE
# AUTHORS OR COPYRIGHT HOLDERS BE LIABLE FOR ANY CLAIM, DAMAGES OR OTHER
# LIABILITY, WHETHER IN AN ACTION OF CONTRACT, TORT OR OTHERWISE, ARISING FROM,
# OUT OF OR IN CONNECTION WITH THE SOFTWARE OR THE USE OR OTHER DEALINGS IN THE
# SOFTWARE.

import numpy as np
import matplotlib.pyplot as plt
from scipy.interpolate import RectBivariateSpline, interp1d, RegularGridInterpolator
from matplotlib import cm
import os, sys, copy
import scipy.ndimage
from scipy.linalg import svd
from scipy import constants
from scipy.integrate import simps
from . import adas_files


def get_adas_file_types():
    """Obtain a description of each ADAS file type and its meaning in the context of Aurora.

    Returns
    ------------
    dict
        Dictionary with keys given by the ADAS file types and values giving a description for them.

    Notes
    ---------
    For background on ADAS generalized collisional-radiative modeling and data formats, refer to
    [1]_.

    References
    -----------------

    .. [1] Summers et al., "Ionization state, excited populations and emission of impurities
       in dynamic finite density plasmas: I. The generalized collisional-radiative model for
       light elements", Plasma Physics and Controlled Fusion, 48:2, 2006

    """

    return {
        "acd": "effective recombination",
        "scd": "effective ionization",
        "prb": "continuum radiation",
        "plt": "line radiation",
        "ccd": "thermal charge exchange",
        "prc": "thermal charge exchange continuum radiation",
        "xcd": "Parent cross-coupling coefficients",
        "qcd": "Cross-coupling coefficients",
        "pls": "line radiation in the SXR range",
        "prs": "continuum radiation in the SXR range",
        "brs": "continuum spectral bremstrahlung",
        "fis": "sensitivity in the SXR range",
        "pbs": "impurity bremsstrahlung in SXR range, also included in prs files",
    }


class adas_file:
    """Read ADAS file in ADF11 format over the given density and temperature grids.
    Note that such grids vary between files, and the species they refer to may too.

    Refer to ADAS documentation for details on each file.

    Parameters
    ----------
    filepath : str
        Path to location where ADAS file is located.
    """

    def __init__(self, filepath):

        self.filepath = filepath
        self.filename = filepath.split("/")[-1]
        self.file_type = self.filename[:3]

        if self.file_type not in ["brs", "sxr"]:
            try:
                self.imp = self.filename.split("_")[1].split(".")[0]
            except:
                self.imp = None  # soem old files have a different naming convenction

        # get data
        self.load()

    def load(self):
        """ADF11 format description: https://www.adas.ac.uk/man/appxa-11.pdf"""
        with open(self.filepath) as f:
            header = f.readline()
            self.n_ion, n_ne, n_T = np.int_(header.split()[:3])
            details = " ".join(header.split()[3:])

            f.readline()  # skip empty line
            line = f.readline()
            # metastable resolved file
            if all([a.isdigit() for a in line.split()]):
                self.metastables = np.int_(line.split())
                f.readline()  # skip empty line
                line = f.readline()
            else:
                self.metastables = np.ones(self.n_ion + 1, dtype=int)

            logNe = []
            while len(logNe) < n_ne:
                logNe += [float(n) for n in line.split()]
                line = f.readline()

            logT = []
            while len(logT) < n_T:
                logT += [float(t) for t in line.split()]
                line = f.readline()

            subheader = line

            ldata, self.Z, self.MGRD, self.MPRT = [], [], [], []
            ind = 0
            while True:
                ind += 1

                try:
                    iprt, igrd, typ, z = subheader.split("/")[1:5]
                    self.Z.append(int(z.split("=")[1]))
                    self.MGRD.append(int(igrd.split("=")[1]))
                    self.MPRT.append(int(iprt.split("=")[1]))
                except:
                    # some old files have different header
                    self.Z.append(ind + 1)
                    self.MGRD.append(1)
                    self.MPRT.append(1)

                # drcofd = log10(generalised collisional radiative coefficients) (units according to class)
                drcofd = []
                while len(drcofd) < n_ne * n_T:
                    line = f.readline()
                    drcofd += [float(L) for L in line.split()]

                ldata.append(np.array(drcofd).reshape(n_T, n_ne))

                subheader = f.readline().replace("-", " ")
                # end of the file
                if len(subheader) == 0 or subheader.isspace() or subheader[0] == "C":
                    break

        self.logNe = np.array(logNe)
        self.logT = np.array(logT)
        self.logdata = np.array(ldata)

        self.meta_ind = list(zip(self.Z, self.MGRD, self.MPRT))

    def plot(self, fig=None, axes=None):
        """Plot data from input ADAS file. If provided, the arguments allow users to overplot
        and compare data from multiple files.

        Parameters
        ----------
        fig : matplotlib Figure object
            If provided, add specification as to which ADAS file is being plotted.
        axes : matplotlib Axes object (or equivalent)
            If provided, plot on these axes. Note that this typically needs to be a set of axes
            for each plotted charge state. Users may want to call this function once first to get
            some axes, and then pass those same axes to a second call for another file to compare with.
        """

        # settings for plotting
        self.ncol = np.ceil(np.sqrt(len(self.Z)))
        self.nrow = np.ceil(len(self.Z) / self.ncol)

        if fig is None or axes is None:
            fig, axes = plt.subplots(
                int(self.ncol), int(self.nrow), sharex=True, sharey=True
            )

        axes = np.atleast_2d(axes)
        colormap = cm.rainbow
        colors = cm.rainbow(np.linspace(0, 1, len(self.logNe)))

        if fig is not None:
            fig.suptitle(self.filename + "  " + get_adas_file_types()[self.file_type])

        for i, ax in enumerate(axes.flatten()):
            if i >= len(self.Z):
                break
            if all(self.logdata[i].std(1) == 0):  # independent of density
                ax.plot(self.logT, self.logdata[i, :, 0])
            else:
                ax.set_prop_cycle("color", colors)
                ax.plot(self.logT, self.logdata[i])
                ax.text(
                    0.1,
                    0.8,
                    "$n_e = 10^{%.0f-%.0f}\mathrm{[cm^{-3}]}$"
                    % (self.logNe[0], self.logNe[-1]),
                    horizontalalignment="left",
                    transform=ax.transAxes,
                )

            ax.grid(True)

            if self.file_type != "brs":
                charge = self.Z[i]
                meta = self.MPRT[i], self.MGRD[i]
                if self.file_type in ["scd", "prs", "ccd", "prb", "qcd"]:
                    charge -= 1
                title = self.imp + "$^{%d\!+}$" % charge
                if any(self.metastables > 1):
                    title += str(meta)
                ax.set_title(title)

        for ax in axes[-1]:
            ax.set_xlabel("$\log\ T_e\ \mathrm{[eV]}$")
        for ax in axes[:, 0]:
            if self.file_type in ["scd", "acd", "ccd"]:
                ax.set_ylabel("$\log(" + self.file_type + ")\ \mathrm{[cm^3/s]}$")
            elif self.file_type in ["prb", "plt", "prc", "pls", "brs", "prs"]:
                ax.set_ylabel("$\log(" + self.file_type + ")\ \mathrm{[W\cdot cm^3]}$")


def read_filter_response(filepath, adas_format=True, plot=False):
    """Read a filter response function over energy.

    This function attempts to read the data checking for the following formats (in this order):

    #. The ADAS format. Typically, this data is from obtained from http://xray.uu.se and produced
       via ADAS routines.

    #. The format returned by the `Center for X-Ray Optics website  <https://henke.lbl.gov/optical_constants/filter2.html>`__ .

    Note that filter response functions are typically a combination of a filter transmissivity
    and a detector absorption.

    Parameters
    ----------
    filepath : str
        Path to filter file of interest.
    plot : bool
        If True, the filter response function is plotted.

    """
    E_eV = []
    response = []
    try:
        # Attempt to read ADAS format
        with open(filepath) as f:

            header = f.readline()
            num = int(header.split()[0])

            # *****
            f.readline()

            while len(E_eV) < num:
                line = f.readline()
                E_eV += [float(n) for n in line.split()]
            while len(response) < num:
                line = f.readline()
                response += [float(t) for t in line.split()]

        # energy and response function are written in natural logs
        E_eV = np.concatenate(
            (
                [
                    0.0,
                ],
                np.array(np.exp(E_eV)),
            )
        )
        response = np.concatenate(
            (
                [
                    0.0,
                ],
                np.array(np.exp(response)),
            )
        )
    except ValueError:
        try:
            # Attempt to read CXRO format
            with open(filepath) as f:
                contents = f.readlines()

            for line in contents[2:]:
                tmp = line.strip().split()
                E_eV.append(float(tmp[0]))
                response.append(float(tmp[1]))
            E_eV = np.concatenate(
                (
                    [
                        0.0,
                    ],
                    np.array(E_eV),
                )
            )
            response = np.concatenate(
                (
                    [
                        0.0,
                    ],
                    np.array(response),
                )
            )
        except ValueError:
            raise ValueError("Unrecognized filter function format...")

    if plot:
        fig, ax = plt.subplots()
        ax.semilogx(E_eV, response)
        ax.set_xlabel("Photon energy [eV]")
        ax.set_ylabel("Detector response efficiency")
        plt.tight_layout()

    return E_eV, response


def get_atom_data(imp, files=["acd", "scd"]):
    """Collect atomic data for a given impurity from all types of ADAS files available or
    for only those requested.

    Parameters
    ----------
    imp : str
        Atomic symbol of impurity ion.
    files : list or dict
        ADAS file types to be fetched. Default is ["acd","scd"] for effective ionization
        and recombination rates (excluding CX) using default files, listed in :py:func:`~aurora.adas_files_adas_files_dict`.
        If users prefer to use specific files, they may pass a dictionary instead, of the form

        .. code-block:: python

            {'acd': 'acd89_ar.dat', 'scd': 'scd89_ar.dat'}

        or

        .. code-block:: python

            {'acd': 'acd89_ar.dat', 'scd': None}

        if only some of the files need specifications and others (given as None) should be
        taken from the default files.

    Returns
    -------
    atom_data : dict
        Dictionary containing data for each of the requested files.
        Each entry of the dictionary gives log-10 of ne, log-10 of Te and log-10 of the data
        as attributes res.logNe, res.logT,  res.logdata, res.meta_ind, res.metastables
    """

    try:
        # default files dictionary
        # all default files for a given species
        all_files = adas_files.adas_files_dict()[imp]
    except KeyError:
        raise KeyError(f"ADAS data not available for ion {imp}!")

    if isinstance(files, dict):
        # user provided files choices as a dictionary
        for filename in files:
            if files[filename] is not None:
                all_files[filename] = files[filename]

    # exclude files not of interest
    keys_to_delete = [key for key in all_files if key not in files]
    for key in keys_to_delete:
        del all_files[key]

    for filecheck in files:
        if filecheck not in all_files:
            raise ValueError(f"Could not fetch {imp} {filecheck.upper()} file!")

    atom_data = {}
    for filetype in all_files:

        # find location of required ADF11 file
        fileloc = adas_files.get_adas_file_loc(all_files[filetype], filetype="adf11")

        # load specific file and add it to output dictionary
        res = adas_file(fileloc)
        atom_data[filetype] = adas_file(fileloc)
        # {'lne': res.logNe, 'lte': res.logT, 'ldata': res.data,
        #'meta_ind': res.meta_ind, 'meta': res.metastables}

    return atom_data


def null_space(A):
    """Find null space of matrix `A`."""
    u, s, vh = svd(A, full_matrices=True)
    Q = vh[-1, :].T.conj()  # -1 index is after infinite time/equilibration
    # return the smallest singular eigenvalue
    return Q, s[-2]  # matrix is singular, so last index is ~0


def superstage_rates(R, S, superstages, save_time=None):
    """Compute rate for a set of ion superstages.
    Input and output rates are log-values in arbitrary base.

    Parameters
    ----------
    R : array (time,nZ,space)
        Array containing the effective recombination rates for all ion stages,
        These are typically combinations of radiative and dielectronic recombination,
        possibly also of charge exchange recombination.
    S : array (time,nZ,space)
        Array containing the effective ionization rates for all ion stages.
    superstages : list or 1D array
        Indices of charge states of chosen ion that should be included.
    save_time : list or 1D array of bools
        Indices of the timeslcies which are actually returned by AURORA

    Returns
    -------
    superstages : array
        Set of superstages including 0,1 and final stages if these were missing in the input.
    R_rates_super : array (time,nZ-super,space)
        effective recombination rates for superstages
    S_rates_super : array (time,nZ-super,space)
        effective ionization rates for superstages
    fz_upstage : array (space, nZ, time_
        fractional abundances of stages within superstages

    """
    Z_imp = S.shape[1]

    # check input superstages
    if 1 not in superstages:
        print("Warning: 1th superstage was included")
        superstages = np.r_[1, superstages]
    if 0 not in superstages:
        print("Warning: 0th superstage was included")
        superstages = np.r_[0, superstages]
    if np.any(np.diff(superstages) <= 0):
        print("Warning: sorted superstages in increasing order")
        superstages = np.sort(superstages)
    if superstages[-1] > Z_imp:
        raise Exception("The highest superstage must be less than Z_imp = %d" % Z_imp)
    superstages = np.array(superstages)

    # indexing that accounts for no recomb of neutral stage or ionization of full-stripped stage
    R_rates_super = R[:, superstages[1:] - 1]
    S_rates_super = S[:, superstages[1:] - 1]

    if len(S) == 1 or save_time is None:  # time averaged kinetic profiles
        t_slice = slice(None, None)
        nt = 1
    else:  # time resolved kinetic profiles
        t_slice = save_time
        nt = save_time.sum()

    # fractional abundance of supestages used for upstaging.
    fz_upstage = np.ones((R.shape[-1], Z_imp + 1, nt))

    # add fully-stripped charge state
    _superstages = np.r_[superstages, Z_imp + 1]

    for i in range(len(_superstages) - 1):
        if _superstages[i] + 1 != _superstages[i + 1]:
            sind = slice(_superstages[i] - 1, _superstages[i + 1] - 1)

            # calculate fractional abundances within the superstage
            rate_ratio = S[:, sind] / R[:, sind]
            fz = np.cumprod(rate_ratio, axis=1)
            fz /= np.maximum(1e-60, fz.sum(1))[:, None]  # prevents zero division

            # superstage rates
            R_rates_super[:, i - 1] *= np.maximum(fz[:, 0], 1e-60)

            if i < len(_superstages) - 2:  # last superstage cannot ionize further
                S_rates_super[:, i] *= np.maximum(fz[:, -1], 1e-60)

            # fractional abundances inside of each superstage
            fz_upstage[:, _superstages[i] : _superstages[i + 1]] = fz.T[:, :, t_slice]

    return superstages, R_rates_super, S_rates_super, fz_upstage


def get_frac_abundances(
    atom_data,
    ne_cm3,
    Te_eV=None,
    Ti_eV=None,
    Tn_eV=None,
    a_imp=None,
    a_pl=None,
    n0_by_ne=0.0,
    superstages=[],
    plot=True,
    ax=None,
    rho=None,
    rho_lbl=None,
):
    r"""Calculate fractional abundances from ionization and recombination equilibrium.
    If n0_by_ne is not 0, radiative recombination and thermal charge exchange are summed.

    This method can work with ne,Te and n0_by_ne arrays of arbitrary dimension, but plotting
    is only supported in 1D (defaults to flattened arrays).

    Parameters
    ----------
    atom_data : dictionary of atomic ADAS files (only acd, scd are required; ccd is
        necessary only if include_cx=True)
    ne_cm3 : float or array
        Electron density in units of :math:`cm^{-3}`
    Te_eV : float or array, optional
        Electron temperature in units of eV. If left to None, the Te grid given in the
        atomic data is used.
    Ti_eV : float or array, optional
        Bulk ion temperature in units of eV. If left to None, Ti is set to be equal to Te
    Tn_eV : float or array
        Neutral plasma atom temperature in units of eV, only needed for CX (weighted temperature of ions and neutrals interacting). If left to None, Ti used.
    a_imp : int
        Bulk ion mass in numbers of protons + neutrons (i.e. 2 for D), only needed for CX if neutral temperature is specified. If left to None, Ti is used for the CX rates.
    a_pl : int
        Neutral plasma atom mass in numbers of protons + neutrons (i.e. 2 for D), only needed for CX if neutral temperature is specified. If left to None, Ti is used for the CX rates.
    n0_by_ne: float or array, optional
        Ratio of background neutral hydrogen to electron density. If not 0, CX is considered.
    superstages : list or 1D array
        Indices of charge states of chosen ion that should be included. If left empty, all ion stages
        are included. If only some indices are given, these are modeled as "superstages".
    plot : bool, optional
        Show fractional abundances as a function of ne,Te profiles parameterization.
    ax : matplotlib.pyplot Axes instance
        Axes on which to plot if plot=True. If False, it creates new axes
    rho : list or array, optional
        Vector of radial coordinates on which ne,Te (and possibly n0_by_ne) are given.
        This is only used for plotting, if given.
    rho_lbl: str, optional
        Label to be used for rho. If left to None, defaults to a general "x".

    Returns
    -------
    Te : array
        electron temperatures as a function of which the fractional abundances and
        rate coefficients are given.
    fz : array, (space,nZ)
        Fractional abundances across the same grid used by the input ne,Te values.

    """
    # if input arrays are multi-dimensional, flatten them here and restructure at the end
    _ne = np.ravel(ne_cm3)
    _Te = np.ravel(Te_eV) if Te_eV is not None else None
    _Ti = np.ravel(Ti_eV) if Ti_eV is not None else _Te
    _Tn = np.ravel(Tn_eV) if Tn_eV is not None else None 
    _a_imp = a_imp if a_imp is not None else None
    _a_pl = a_pl if a_pl is not None else None
    _n0_by_ne = np.ravel(n0_by_ne)
    if superstages is None:
        superstages = []

    include_cx = False if not np.any(n0_by_ne) else True

    out = get_cs_balance_terms(atom_data, _ne, _Te, _Ti, _Tn, _a_imp, _a_pl, include_cx=include_cx)
    Te, Sne, Rne = out[:3]

    Z_imp = Sne.shape[1]

    if include_cx:
        # Get an effective recombination rate by summing radiative & CX recombination rates
        Rne += n0_by_ne[:, None] * out[3]

    rate_ratio = np.hstack((np.ones_like(Te)[:, None], Sne / Rne))
    fz_full = np.cumprod(rate_ratio, axis=1)
    fz_full /= fz_full.sum(1)[:, None]

    # Enable use of superstages
    if len(superstages):

        # superstage_rates expects values in shape (time,nZ,space)
        superstages, Rne, Sne, _ = superstage_rates(
            Rne.T[None], Sne.T[None], superstages
        )
        Rne = Rne[0].T
        Sne = Sne[0].T

        rate_ratio = np.hstack((np.ones_like(Te)[:, None], Sne / Rne))
        fz_super = np.cumprod(rate_ratio, axis=1)
        fz_super /= fz_super.sum(1)[:, None]

        # bundled stages can have very high values -- clip here
        Rne = np.clip(Rne, 1e-25, 1)
        Sne = np.clip(Sne, 1e-25, 1)

        _superstages = np.r_[superstages, Z_imp + 1]

    if plot:
        # plot fractional abundances (only 1D)
        if ax is None:
            fig, axx = plt.subplots()
        else:
            axx = ax

        if rho is None:
            x = Te
            axx.set_xlabel("T$_e$ [eV]")
            axx.set_xscale("log")
        else:
            if rho_lbl is None:
                rho_lbl = "x"
            x = rho
            axx.set_xlabel(rho_lbl)

        axx.set_prop_cycle("color", cm.plasma(np.linspace(0, 1, fz_full.shape[1])))

        css = 0
        for cs in range(fz_full.shape[1]):
            l = axx.semilogy(x, fz_full[:, cs], ls="--")
            imax = np.argmax(fz_full[:, cs])
            axx.text(
                np.max([0.1, x[imax]]),
                fz_full[imax, cs],
                cs,
                horizontalalignment="center",
                clip_on=True,
            )

            if len(superstages) and cs in _superstages:
                axx.semilogy(x, fz_super[:, css], c=l[0].get_color(), ls="-")
                imax = np.argmax(fz_super[:, css])

                if _superstages[css] == Z_imp:
                    lbl = r"\{" + f"{_superstages[css]}" + r"\}"
                else:
                    if _superstages[css] != _superstages[css + 1] - 1:
                        lbl = (
                            r"\{"
                            + f"{_superstages[css]},{_superstages[css+1]-1}"
                            + r"\}"
                        )
                    else:
                        lbl = r"\{" + f"{_superstages[css]}" + r"\}"
                axx.text(
                    np.max([0.05, x[imax]]),
                    fz_super[imax, css],
                    lbl,
                    horizontalalignment="center",
                    clip_on=True,
                    backgroundcolor="w",
                )
                css += 1

        axx.grid("on")
        axx.set_ylim(1e-2, 1.5)
        axx.set_xlim(x[0], x[-1])
        plt.tight_layout()

    if np.size(ne_cm3) > 1:
        # re-structure to original array dimensions
        Te = Te.reshape(np.array(ne_cm3).shape)
        fz_full = fz_full.reshape(*np.array(ne_cm3).shape, fz_full.shape[1])
        if len(superstages):
            fz_super = fz_super.reshape(*np.array(ne_cm3).shape, fz_super.shape[1])

    return [Te,] + [
        fz_super if len(superstages) else fz_full,
    ]


def get_cs_balance_terms(
    atom_data, ne_cm3=5e13, Te_eV=None, Ti_eV=None, Tn_eV=None, a_imp=None, a_pl=None, include_cx=True, metastables=False
):
    """Get S*ne, R*ne and cx*ne rates on the same logTe grid.

    Parameters
    ----------
    atom_data : dictionary of atomic ADAS files (only acd, scd are required; ccd is
        necessary only if include_cx=True)
    ne_cm3 : float or array
        Electron density in units of :math:`cm^{-3}`
    Te_eV : float or array
        Electron temperature in units of eV. If left to None, the Te grid
        given in the atomic data is used.
    Ti_eV : float or array
        Bulk ion temperature in units of eV, only needed for CX. If left to None, Ti is set equal to Te.
    Tn_eV : float or array
        Neutral plasma atom temperature in units of eV, only needed for CX (weighted temperature of ions and neutrals interacting). If left to None, Ti used.
    a_imp : int
        Bulk ion mass in numbers of protons + neutrons (i.e. 2 for D), only needed for CX if neutral temperature is specified. If left to None, Ti is used for the CX rates.
    a_pl : int
        Neutral plasma atom mass in numbers of protons + neutrons (i.e. 2 for D), only needed for CX if neutral temperature is specified. If left to None, Ti is used for the CX rates.
    include_cx : bool
        If True, obtain charge exchange terms as well.

    Returns
    -------
    Te : array (n_Te)
        Te grid on which atomic rates are given
    Sne, Rne (,cxne, Qne, Xne): arrays (n_ne,n_Te)
        atomic rates for effective ionization, radiative+dielectronic
        recombination (+ charge exchange, + crosscoupling if requested).
        All terms will be in units of :math:`s^{-1}`.

    Notes
    -----
        The nomenclature with 'ne' at the end of rate names
        indicates that these are rates in units of :math:`m^3\cdot s^{-1}` multiplied by the
        electron density 'ne' (hence, final units of :math:`s^{-1}`).
    """

    if Te_eV is None:
        # find smallest Te grid from all files
        logTe1 = atom_data["scd"].logT
        logTe2 = atom_data["acd"].logT

        minTe = max(logTe1[0], logTe2[0])
        maxTe = min(logTe1[-1], logTe2[-1])  # avoid extrapolation

        if include_cx:
            logTe3 = atom_data["ccd"].logT  # thermal cx recombination
            minTe = max(minTe, logTe3[0])
            maxTe = min(maxTe, logTe3[-1])  # avoid extrapolation

        Te_eV = np.logspace(minTe, maxTe, 200)

    logne = np.log10(ne_cm3)
    logTe = np.log10(Te_eV)

    Sne = interp_atom_prof(atom_data["scd"], logne, logTe, x_multiply=True)
    Rne = interp_atom_prof(atom_data["acd"], logne, logTe, x_multiply=True)
    out = [Te_eV, Sne, Rne]

    if include_cx:
        # weighted Ti and T0 temperature if possible (effective Temperature)
        if Ti_eV is not None:
            if Tn_eV is not None and a_imp is not None and a_pl is not None:
        	       logTi = np.log10((a_imp*Tn_eV+a_pl*Ti_eV)/(a_imp+a_pl))
        	   else: # use the ion temperature if masses and neutral temperature not available
        	       logTi = np.log10(Ti_eV)
        else:
        logTi = logTe # if ion temperature also not available, use electron temperature
        cxne = interp_atom_prof(atom_data["ccd"], logne, logTi, x_multiply=True)
        # select appropriate number of charge states
        # this allows use of CCD files from higher-Z ions because of simple CX scaling
<<<<<<< HEAD
        out.append(cxne[:, :Sne.shape[1]])
=======
        out.append(cxne[:, : Sne.shape[1]])
>>>>>>> 2d4963e9

    if metastables:
    	  # cross coupling coefficients
        Qne = interp_atom_prof(atom_data["qcd"], logne, logTe, x_multiply=True)
        # parent cross coupling coefficients
        Xne = interp_atom_prof(atom_data["xcd"], logne, logTe, x_multiply=True)
        out += [Qne, Xne]

    return out


def get_atomic_relax_time(
    atom_data,
    ne_cm3,
    Te_eV=None,
    Ti_eV=None,
    Tn_eV=None,
    a_imp=None,
    a_pl=None,
    n0_by_ne=0.0,
    superstages=[],
    tau_s=np.inf,
    plot=True,
    ax=None,
    ls="-",
):
    r"""Obtain the relaxation time of the ionization equilibrium for a given atomic species.

    If n0_by_ne is not 0, thermal charge exchange is added to radiative and dielectronic recombination.
    This function can work with ne,Te and n0_by_ne arrays of arbitrary dimension.
    It uses a matrix SVD approach in order to find the relaxation rates, as opposed to the simpler
    approach of :py:func:`~aurora.get_frac_abundances`, but fractional abundances produced by the two
    methods should always be the same.

    This function also allows use of superstages as well as specification of a :math:`\tau` value
    representing the effect of transport on the ionization equilibrium. NB: this is only a rough metric
    to characterize complex physics.

    Parameters
    ----------
    atom_data : dictionary of atomic ADAS files (only acd, scd are required; ccd is
        necessary only if n0_by_ne is not 0).
    ne_cm3 : float or array
        Electron density in units of :math:`cm^{-3}`.
    Te_eV : float or array, optional
        Electron temperature in units of eV. If left to None, the Te grid given in the atomic data is used.
    Ti_eV : float or array
        Bulk ion temperature in units of eV, only needed for CX. If left to None, Ti is set equal to Te.
    n0_by_ne: float or array, optional
        Ratio of background neutral hydrogen to electron density. If set to 0, CX is not considered.
    Tn_eV : float or array
        Neutral plasma atom temperature in units of eV, only needed for CX (weighted temperature of ions and neutrals interacting). If left to None, Ti used.
    a_imp : int
        Bulk ion mass in numbers of protons + neutrons (i.e. 2 for D), only needed for CX if neutral temperature is specified. If left to None, Ti is used for the CX rates.
    a_pl : int
        Neutral plasma atom mass in numbers of protons + neutrons (i.e. 2 for D), only needed for CX if neutral temperature is specified. If left to None, Ti is used for the CX rates.
    superstages : list or 1D array
        Indices of charge states of chosen ion that should be included. If left empty, all ion stages
        are included. If only some indices are given, these are modeled as "superstages".
    tau_s : float, opt
        Value of the particle residence time [s]. This is a scalar value that can be used to model
        the effect of transport on ionization equilibrium.
        Setting tau=np.inf (default) corresponds to no effect from transport.
    plot : bool, optional
        If True, the atomic relaxation time is plotted as a function of Te. Default is True.
    ax : matplotlib.pyplot Axes instance
        Axes on which to plot if plot=True. If False, new axes are created.
    ls : str, optional
        Line style for plots. Continuous lines are used by default.

    Returns
    -------
    Te : array
        electron temperatures as a function of which the fractional abundances and
        rate coefficients are given.
    fz : array, (space,nZ)
        Fractional abundances across the same grid used by the input ne,Te values.
    rate_coeffs : array, (space, nZ)
        Rate coefficients in units of [:math:`s^{-1}`].

    Examples
    --------
    To visualize relaxation times for a given species:
    >>> atom_data = aurora.atomic.get_atom_data('N', ["scd", "acd"])
    >>> aurora.get_atomic_relax_time(atom_data, [1e14], Te_eV=np.linspace(0.1,200,1000), plot=True)

    To compare ionization balance with different values of ne*tau:
    >>> Te0, fz0, r0 = aurora.get_atomic_relax_time(atom_data, [1e14], Te_eV=np.linspace(0.1,200,1000), tau_s=1e-3, plot=False)
    >>> Te1, fz1, r1 = aurora.get_atomic_relax_time(atom_data, [1e14], Te_eV=np.linspace(0.1,200,1000), tau_s=1e-2, plot=False)
    >>> Te2, fz2, r2 = aurora.get_atomic_relax_time(atom_data, [1e14], Te_eV=np.linspace(0.1,200,1000), tau_s=1e-1, plot=False)
    >>>
    >>> plt.figure()
    >>> for cs in np.arange(fz0.shape[1]):
    >>>     l = plt.plot(Te0, fz0[:,cs], ls='-')
    >>>     plt.plot(Te1, fz1[:,cs], c=l[0].get_color(), ls='--')
    >>>     plt.plot(Te2, fz2[:,cs], c=l[0].get_color(), ls='-.')

    """
    # if input arrays are multi-dimensional, flatten them here and restructure at the end
    _ne = np.ravel(ne_cm3)
    _Te = np.ravel(Te_eV) if Te_eV is not None else None
    _Ti = np.ravel(Ti_eV) if Ti_eV is not None else _Te
    _n0_by_ne = np.ravel(n0_by_ne)
    _Tn = np.ravel(Tn_eV) if Tn_eV is not None else None 
    _a_imp = a_imp if a_imp is not None else None
    _a_pl = a_pl if a_pl is not None else None

    include_cx = False if not np.any(n0_by_ne) else True

    out = get_cs_balance_terms(atom_data, _ne, _Te, _Ti, _Tn, _a_imp, _a_pl, include_cx=include_cx)

    Te, Sne, Rne = out[:3]
    if include_cx:
        # Get an effective recombination rate by summing radiative & CX recombination rates
        Rne += out[3] * _n0_by_ne

    # Enable use of superstages
    if len(superstages):
        _, Rne, Sne, _ = superstage_rates(Rne, Sne, superstages)

    # numerical method that calculates also rate_coeffs
    nion = Rne.shape[1]
    fz = np.zeros((Te.size, nion + 1))
    rate_coeffs = np.zeros(Te.size)

    for it, t in enumerate(Te):
        A = (
            -np.diag(np.r_[Sne[it], 0] + np.r_[0, Rne[it]] + 1.0 / tau_s)
            + np.diag(Sne[it], -1)
            + np.diag(Rne[it], 1)
        )

        N, rate_coeffs[it] = null_space(A)
        fz[it] = N / np.sum(N)

    if np.size(ne_cm3) > 1:
        # re-structure to original array dimensions
        Te = Te.reshape(np.shape(ne_cm3))
        fz = fz.reshape(*np.shape(ne_cm3), fz.shape[1])
        rate_coeffs = rate_coeffs.reshape(np.shape(ne_cm3))

    if plot:
        # Now plot relaxation times
        if ax is None:
            fig, ax = plt.subplots()

        ax.loglog(Te, 1e3 / rate_coeffs, "b")
        ax.set_xlim(Te[0], Te[-1])
        ax.grid("on")
        ax.set_xlabel("T$_e$ [eV]")
        ax.set_ylabel(r"$\tau_\mathrm{relax}$ [ms]")

    return Te, fz, rate_coeffs


class CartesianGrid:
    """Fast linear interpolation for 1D and 2D vector data on equally spaced grids.
    This offers optimal speed in Python for interpolation of atomic data tables such
    as the ADAS ones.

    Parameters
    ----------
    grids: list of arrays, N=len(grids), N=1 or N=2
        List of 1D arrays with equally spaced grid values for each dimension
    values: N+1 dimensional array of values used for interpolation
        Values to interpolate. The first dimension typically refers to different ion stages, for which
        data is provided on the input grids.
        Other dimensions refer to values on the density and temperature grids.
    """

    def __init__(self, grids, values):

        values = np.ascontiguousarray(np.moveaxis(values, 0, -1))
        self.N = values.shape[:-1]

        if len(self.N) > 2:
            raise valueError("Only 1 and 2 dimensional interpolation is supported")

        for g, s in zip(grids, self.N):
            if len(g) != s:
                raise ValueError("wrong size of values array")

        self.eq_spaced_grid = np.all(
            [np.std(np.diff(g)) / np.std(g) < 0.01 for g in grids]
        )
        if self.eq_spaced_grid:
            self.offsets = [g[0] for g in grids]
            self.scales = [(g[-1] - g[0]) / (n - 1) for g, n in zip(grids, self.N)]
        else:
            self.grids = grids

        A = []
        if len(self.N) == 1:
            A.append(values[:-1])
            A.append(values[1:] - A[0])

        if len(self.N) == 2:
            A.append(values[:-1, :-1])
            A.append(values[1:, :-1] - A[0])
            A.append(values[:-1, 1:] - A[0])
            A.append(values[1:, 1:] - A[2] - A[1] - A[0])

        self.A = A

    def __call__(self, *coords):
        """Evaluate the interpolation at the input `coords` values.

        This offers optimally-fast linear interpolation for 1D and  2D dimensional vector data
        on a equally spaced grids

        Parameters
        ----------
        coords:  list of arrays
            List of 1D arrays for the N coordines (N=1 or N=2). These arrays must be of the same shape.

        """

        if self.eq_spaced_grid:
            coords = np.array(coords).T
            coords -= self.offsets
            coords /= self.scales
            coords = coords.T
        else:
            # for non-equally spaced grids must be used linear interpolation to map inputs to equally spaced indexes
            coords = [
                np.interp(c, g, np.arange(len(g))) for c, g in zip(coords, self.grids)
            ]

        # clip dimension - it will extrapolation by a nearest value
        for coord, n in zip(coords, self.N):
            np.clip(coord, 0, n - 1.00001, coord)

        #  en.wikipedia.org/wiki/Bilinear_interpolation#Unit_square

        # get indicies x and weights dx
        x = np.int16(coords)  # fast floor(x) function
        coords -= x  # frac(x)
        dx = coords[..., None]

        # prepare coefficients
        if len(self.N) == 1:  # linear interpolation
            # inplace evaluate linear  interpolation
            inter_out = self.A[1][x[0]]
            inter_out *= dx[0]
            inter_out += self.A[0][x[0]]

        else:  # bilinear interpolation
            # inplace evaluate linear  interpolation
            inter_out = self.A[1][x[0], x[1]]
            inter_out *= dx[0]
            inter_out += self.A[0][x[0], x[1]]

            _tmp = self.A[3][x[0], x[1]]
            _tmp *= dx[0]
            _tmp += self.A[2][x[0], x[1]]
            _tmp *= dx[1]
            inter_out += _tmp

        return np.moveaxis(inter_out, -1, 0)


def interp_atom_prof(atom_table, xprof, yprof, log_val=False, x_multiply=True):
    r"""Fast interpolate atomic data in atom_table onto the xprof and yprof profiles.
    This function assume that xprof, yprof, x, y, table are all base-10 logarithms,
    and xprof, yprof are equally spaced.

    Parameters
    ----------
    atom_table : list
        object atom_data, containing atomic data from one of the ADAS files.
    xprof : array (nt,nr)
        Spatio-temporal profiles of the first coordinate of the ADAS file table (usually
        electron density in :math:`cm^{-3}`)
    yprof : array (nt,nr)
        Spatio-temporal profiles of the second coordinate of the ADAS file table (usually
        electron temperature in :math:`eV`)
    log_val : bool
        If True, return natural logarithm of the data
    x_multiply : bool
        If True, multiply output by :math:`10^{xprof}`.

    Returns
    -------
    interp_vals : array (nt,nion,nr)
        Interpolated atomic data on time,charge state and spatial grid that correspond to the
        ion of interest and the spatiotemporal grids of xprof and yprof.

    Notes
    -------
    This function uses `np.log10` and exponential operations to optimize speed, since it has
    been observed that base-e operations are faster than base-10 operations in numpy.
    """
    x = atom_table.logNe
    y = atom_table.logT
    table = atom_table.logdata

    if x_multiply:  # multiplying of logarithms is just adding
        table = table + x  # don't modify original table, create copy

    if (abs(table - table[..., [0]]) < 0.05).all() or xprof is None:
        # 1D interpolation if independent of the last dimension - like SXR radiation data

        reg_interp = CartesianGrid((y,), table[:, :, 0] * np.log(10))
        interp_vals = reg_interp(yprof)

    else:  # 2D interpolation
        # broadcast both variables to the same shape
        xprof, yprof = np.broadcast_arrays(xprof, yprof)

        # perform fast linear interpolation
        reg_interp = CartesianGrid((x, y), table.swapaxes(1, 2) * np.log(10))

        interp_vals = reg_interp(xprof, yprof)

    # reshape to shape(nt,nion,nr)
    interp_vals = interp_vals.swapaxes(0, 1)

    if not log_val:
        # return actual value, not logarithm
        np.exp(interp_vals, out=interp_vals)

    return interp_vals


def gff_mean(Z, Te):
    """
    Total free-free gaunt factor yielding the total radiated bremsstrahlung power
    when multiplying with the result for gff=1.
    Data originally from Karzas & Latter, extracted from STRAHL's atomic_data.f.
    """
    from scipy.constants import e, h, c, Rydberg

    thirteenpointsix = h * c * Rydberg / e

    log_gamma2_grid = [
        -3.000,
        -2.833,
        -2.667,
        -2.500,
        -2.333,
        -2.167,
        -2.000,
        -1.833,
        -1.667,
        -1.500,
        -1.333,
        -1.167,
        -1.000,
        -0.833,
        -0.667,
        -0.500,
        -0.333,
        -0.167,
        0.000,
        0.167,
        0.333,
        0.500,
        0.667,
        0.833,
        1.000,
    ]

    gff_mean_grid = [
        1.140,
        1.149,
        1.159,
        1.170,
        1.181,
        1.193,
        1.210,
        1.233,
        1.261,
        1.290,
        1.318,
        1.344,
        1.370,
        1.394,
        1.416,
        1.434,
        1.445,
        1.448,
        1.440,
        1.418,
        1.389,
        1.360,
        1.336,
        1.317,
        1.300,
    ]

    # set min Te here to 10 eV, because the grid above does not extend to lower temperatures
    Te = np.maximum(Te, 10.0)

    log_gamma2 = np.log10(Z**2 * thirteenpointsix / Te)

    # dangerous/inaccurate extrapolation...
    return np.interp(log_gamma2, log_gamma2_grid, gff_mean_grid)



def impurity_brems(nz, ne, Te, freq="all", cutoff=0.1):
    """Approximate impurity bremsstrahlung in :math:`W/m^3`for a given range
    of frequencies or a specific frequency.

    We apply here a cutoff for Bremsstrahlung at h*c/lambda = cutoff*Te,
    where `cutoff` is an input parameter, conventionally set to 0.1 (default).

    Gaunt factors from :py:func:`~aurora.atomic.gff_mean` are applied.
    NB: recombination is not included.

    Formulation based on Hutchinson's Principles of Plasma Diagnostics,
    p. 196, Eq. (5.3.40).

    Parameters
    ----------
    nz : array (time,nZ,space)
        Densities for each charge state [:math:`cm^{-3}`]
    ne : array (time,space)
        Electron density [:math:`cm^{-3}`]
    Te : array (time,space)
        Electron temperature [:math:`cm^{-3}`]
    freq : float, 1D array, or str
        If a float, calculate bremsstrahlung from all charge states at
        this frequency. If a 1D array, evaluate bremsstrahlung at these wavelengths.
        If set to `all`, then bremsstrahlung is integrated over the whole range from plasma frequency to  cutoff
        Frequencies are expected in units of :math:`s^{-1}`.
    cutoff : float
        Fraction of Te below which bremsstrahlung is set to 0.
        A value of 0.1 is commonly set and is the default.

    Returns
    -------
    array (time,nZ,space):
        Bremsstrahlung for each charge state at the given frequency or, if
        multiple frequences are given (or if `freq='all'`), integrated over frequencies.
        Units of :math:`W/cm^3`.
    """

    Z_imp = nz.shape[1] - 1
    Z = np.arange(Z_imp)[None, :, None] + 1

    gff = gff_mean(Z, Te[:, None])

    # take cutoff frequency to be cutoff*Te
    cut = cutoff * Te * constants.e / (constants.h)

    # plasma frequency (divide by 2pi to have units of Hz)
    fp = np.sqrt( 1e6 * ne * constants.e**2 / (constants.epsilon_0 * constants.m_e)) / (2 * np.pi)
 

    # constant in Hutchinson Eq. 5.3.10
    const = (
        32
        * np.pi**2
        / (3 * np.sqrt(3) * constants.m_e**2 * constants.c**3)
        * (constants.e**2 / (4 * np.pi * constants.epsilon_0)) ** 3
        * np.sqrt(2 * constants.m_e / np.pi)
    )

    # conversion factor to eventually have result in units of W/cm^3 rather than W/m^3
    const *= 1e-6

    a = -constants.h   / (Te * constants.e)
    if freq == 'all':
        intV = (np.exp(a*cut)-np.exp(a*fp))/a
    else:
        freq = np.atleast_1d(freq)[:,None,None]
        intV = np.exp(a* freq)
        # set brems to 0 below plasma frequency and above chosen cutoff frequency
        intV[(freq < fp)|(freq >  cut )] = 0
 
     
    brs = 4* np.pi * Z**2 * nz[:, 1:] * gff * (ne * 1e12 * const / np.sqrt(Te * constants.e) * intV)[... ,None,:]
 
    return  brs



def plot_norm_ion_freq(
    S_z,
    q_prof,
    R_prof,
    imp_A,
    Ti_prof,
    nz_profs=None,
    rhop=None,
    plot=True,
    eps_prof=None,
):
    r"""Compare effective ionization rate for each charge state with the characteristic
    transit time that passing and trapped impurity ions take to travel a parallel distance
    :math:`L = q R`, defining

    .. math::

        \nu_{ion}^* \equiv \nu_{ion} \tau_t = \nu_{ion} \frac{q R}{v_{th}} = \frac{\sum_z n_z \nu_z^{ion}}{\sum_z n_z} q R \sqrt{\frac{m_{imp}}{2 k_B T_i}}

    following Ref.[1]_. If the normalized ionization rate (:math:`\nu_{ion}^*`) is less than 1,
    then flux surface averaging of background asymmetries (e.g. from edge or beam neutrals) may
    be taken as a good approximation of reality; in this case, 1.5D simulations of impurity transport
    are expected to be valid. If, on the other hand, :math:`\nu_{ion}^*>1` then local effects
    may be too important to ignore.

    Parameters
    ----------
    S_z : array (r,cs) [:math:`s^{-1}`]
         Effective ionization rates for each charge state as a function of radius.
         Note that, for convenience within aurora, cs includes the neutral stage.
    q_prof : array (r,)
         Radial profile of safety factor
    R_prof : array (r,) or float [m]
         Radial profile of major radius, either given as an average of HFS and LFS, or also
         simply as a scalar (major radius on axis)
    imp_A : float [amu]
         Atomic mass number, i.e. number of protons + neutrons (e.g. 2 for D)
    Ti_prof : array (r,)
         Radial profile of ion temperature [:math:`eV`]
    nz_profs : array (r,cs), optional
         Radial profile for each charge state. If provided, calculate average normalized
         ionization rate over all charge states.
    rhop : array (r,), optional
         Sqrt of poloidal flux radial grid. This is used only for (optional) plotting.
    plot : bool, optional
         If True, plot results.
    eps_prof : array (r,), optional
         Radial profile of inverse aspect ratio, i.e. r/R, only used if plotting is requested.

    Returns
    -------
    nu_ioniz_star : array (r,cs) or (r,)
         Normalized ionization rate. If nz_profs is given as an input, this is an average over
         all charge state; otherwise, it is given for each charge state.

    References
    ----------
    .. [1] R.Dux et al. Nucl. Fusion 60 (2020) 126039

    """
    nu = np.zeros(
        (S_z.shape[0], S_z.shape[1] - 1)
    )  # exclude neutral states, which have no parallel transport
    for cs in np.arange(nu.shape[1]):
        nu[:, cs] = (
            S_z[:, cs + 1]
            * q_prof
            * R_prof
            * np.sqrt((imp_A * constants.m_p) / (2 * Ti_prof * constants.e))
        )

    if nz_profs is not None:
        # calculate average nu_ioniz_star
        nu_ioniz_star = np.sum(nz_profs[:, 1:] * nu, axis=1) / np.sum(
            nz_profs[:, 1:], axis=1
        )
    else:
        # return normalized ionization rate for each charge state
        nu_ioniz_star = nu

    if plot:
        if rhop is None:
            rhop = np.arange(nu.shape[0])

        fig, ax = plt.subplots()
        if nu_ioniz_star.ndim == 1:
            ax.semilogy(rhop, nu_ioniz_star, label=r"$\nu_{ion}^*$")
        else:
            for cs in np.arange(nu.shape[1]):
                ax.semilogy(rhop, nu_ioniz_star[:, cs], label=f"q={cs+1}")
            ax.set_ylabel(r"$\nu_{ion}^*$")

        ax.set_xlabel(r"$\rho_p$")

        if eps_prof is not None:
            ax.semilogy(rhop, np.sqrt(eps_prof), label=r"$\sqrt{\epsilon}$")

        ax.legend().set_draggable(True)
        ax.set_xlim([0, 1])


def read_adf12(filename, block, Ebeam, ne_cm3, Ti_eV, zeff):
    """Read charge exchange effective emission coefficients from ADAS ADF12 files.

    Files may be automatically downloaded using :py:fun:`~aurora.adas_files.get_adas_file_loc`.

    Parameters
    ----------
    filename : str
        adf12 file name/path
    block : int
        Source block selected
    Ebeam : float
        Energy of the neutral beam population of interest, in units of :math:`eV/amu`.
    ne_cm3 : float or 1D array
        Electron densities at which to evaluate coefficients, in units of :math:`cm^{-3}`.
    Ti_eV : float or 1D array
        Bulk ion temperature at which to evaluate coefficients, in units of :math:`eV`.
    Zeff : float or 1D array
        Effective background charge.

    Returns
    -------
    float or 1D array :
        Interpolated coefficients, units of :math:`cm^3/s`.

    """
    with open(filename, "r") as f:
        nlines = int(f.readline())

        for iline in range(block):
            cer_line = {}
            params = []
            first_line = "0"
            while not first_line[0].isalpha():
                first_line = f.readline()

            cer_line["header"] = first_line
            cer_line["qefref"] = np.float(f.readline()[:63].replace("D", "e"))
            cer_line["parmref"] = np.float_(f.readline()[:63].replace("D", "e").split())
            cer_line["nparmsc"] = np.int_(f.readline()[:63].split())

            for ipar, npar in enumerate(cer_line["nparmsc"]):
                for q in range(2):
                    data = []
                    while npar > len(data):
                        line = f.readline()
                        if len(line) > 63:
                            name = line[63:].strip().lower()
                            cer_line[name] = []
                            if q == 0:
                                params.append(name)

                        values = np.float_(line[:63].replace("D", "E").split())
                        values = values[values > 0]
                        if not len(values):
                            continue
                        data += values.tolist()
                    cer_line[name] = data

    # interpolate in logspace
    lqefref = np.log(cer_line["qefref"])

    lnq = np.zeros(np.broadcast(Ebeam, ne_cm3, Ti_eV, zeff).shape)
    lnq += lqefref * (1 - 4)
    lnq += np.interp(np.log(Ti_eV), np.log(cer_line["tiev"]), np.log(cer_line["qtiev"]))
    lnq += np.interp(
        np.log(ne_cm3), np.log(cer_line["densi"]), np.log(cer_line["qdensi"])
    )
    lnq += np.interp(np.log(Ebeam), np.log(cer_line["ener"]), np.log(cer_line["qener"]))
    lnq += np.interp(np.log(zeff), np.log(cer_line["zeff"]), np.log(cer_line["qzeff"]))

    return np.exp(lnq)


def read_adf21(filename, Ebeam, ne_cm3, Te_eV):
    """Read ADAS ADF21 or ADF22 files.

    ADF21 files contain effective beam stopping/excitation coefficients.
    ADF22 contain effective beam emission/population coefficients.

    Files may be automatically downloaded using :py:fun:`~aurora.adas_files.get_adas_file_loc`.

    Parameters
    ----------
    filename : str
        adf21 or adf22 file name/path
    Ebeam : float
        Energy of the neutral beam, in units of :math:`eV/amu`.
    ne_cm3 : float or 1D array
        Electron densities at which to evaluate coefficients.
    Te_eV : float or 1D array
        Electron temperature at which to evaluate coefficients.

    Returns
    -------
    float or 1D array :
        Interpolated coefficients. For ADF21 files, these have units of :math:`cm^3/s`for ADF21 files.
        For ADF22, they correspond to n=2 fractional abundances.
    """

    with open(filename, "r") as f:
        line = f.readline()
        ref = float(line.split()[1].split("=")[1])
        f.readline()
        line = f.readline()
        nE, nne, Teref = line.split()
        nE, nne = int(nE), int(nne)
        Teref = float(Teref.split("=")[1])
        f.readline()

        E = []
        while len(E) < nE:
            line = f.readline()
            E.extend([float(f) for f in line.split()])
        E = np.array(E)

        ne = []
        while len(ne) < nne:
            line = f.readline()
            ne.extend([float(f) for f in line.split()])
        ne = np.array(ne)
        f.readline()

        Q2 = []
        while len(Q2) < nne * nE:
            line = f.readline()
            Q2.extend([float(f) for f in line.split()])
        Q2 = np.reshape(Q2, (nne, nE))

        f.readline()
        line = f.readline()
        nTe, Eref, Neref = line.split()
        nTe, Eref, Neref = (
            int(nTe),
            float(Eref.split("=")[1]),
            float(Neref.split("=")[1]),
        )

        f.readline()

        Te = []
        while len(Te) < nTe:
            line = f.readline()
            Te.extend([float(f) for f in line.split()])
        Te = np.array(Te)

        f.readline()

        Q1 = []
        while len(Q1) < nTe:
            line = f.readline()
            Q1.extend([float(f) for f in line.split()])
        Q1 = np.array(Q1)

    # clip data in available range to avoid extrapolation
    Ebeam = np.clip(Ebeam, *E[[0, -1]])
    ne_cm3 = np.clip(ne_cm3, *ne[[0, -1]])
    Te_eV = np.clip(Te_eV, *Te[[0, -1]])

    lref = np.log(ref)

    # interpolate on the requested values
    RectInt1 = interp.interp1d(
        np.log(Te), np.log(Q1) - lref, assume_sorted=True, kind="quadratic"
    )
    RectInt2 = interp.RectBivariateSpline(
        np.log(ne), np.log(E), np.log(Q2) - lref, kx=2, ky=2
    )

    adf = RectInt1(np.log(Te_eV)) + RectInt2.ev(np.log(ne_cm3), np.log(Ebeam))
    return np.exp(adf + lref)


def get_natural_partition(ion, plot=True):
    """Identify natural partition of charge states by plotting the variation of ionization energy
    as a function of charge for a given ion, using the ADAS metric :math:`2 (I_{z+1}-I_z)/(I_{z+1}+I_z)`.

    Parameters
    ----------
    ion : str
        Atomic symbol of species of interest.
    plot : bool
        If True, plot the variation of ionization energy.

    Returns
    -------
    q : 1D array
        Metric to identify natural partition.

    Notes
    -----
    A ColRadPy installation must be available for this function to work.
    """

    try:
        # temporarily import this here, until ColRadPy dependency can be set up properly
        import colradpy
    except ImportError:
        raise ValueError(
            "Could not import colradpy. Install this from the Github repo!"
        )

    # find location of files containing NIST data
    colradpy_dist = os.sep.join(colradpy.__file__.split(os.sep)[:-2])
    loc = colradpy_dist + os.sep + "atomic" + os.sep + "nist_energies"

    # find energies for each charge state of interest
    _E_eV = []
    cs = []
    for filename in os.listdir(loc):
        if not filename.startswith("#") and not filename.endswith("~"):
            _ion = filename.split("_")[0]

            if _ion != ion.lower():
                continue
            charge = int(filename.split("_")[1])

            # read energy from file
            with open(loc + os.sep + filename, "r") as f:
                cont = f.readlines()

            # last value is energy in cm^-1
            E_cm_val = float(cont[-1].split(",")[-1].strip("/n"))
            E_eV_val = constants.h * constants.c / constants.e * (E_cm_val * 100.0)

            cs.append(charge)
            _E_eV.append(E_eV_val)

    idx = np.argsort(cs)
    E_eV = np.array(_E_eV)[idx]

    # compute ADAS natural partitioning metric
    q = []
    for i in np.arange(1, len(E_eV) - 1):
        q.append(2 * (E_eV[i + 1] - E_eV[i]) / (E_eV[i + 1] + E_eV[i]))

    if plot:
        fig, ax = plt.subplots()

        ax.plot(np.arange(len(q)), q)
        ax.set_xlabel("Z")
        ax.set_title(r"$2\times (I_{z+1}-I_z)/(I_{z+1}+I_z)$")

        # take running mean over 7 adjacent charge states as indicated by Foster's thesis
        q_mean = np.convolve(q, np.ones(7) / 7, mode="same")
        plt.plot(q_mean)

    return q<|MERGE_RESOLUTION|>--- conflicted
+++ resolved
@@ -557,7 +557,7 @@
     _ne = np.ravel(ne_cm3)
     _Te = np.ravel(Te_eV) if Te_eV is not None else None
     _Ti = np.ravel(Ti_eV) if Ti_eV is not None else _Te
-    _Tn = np.ravel(Tn_eV) if Tn_eV is not None else None 
+    _Tn = np.ravel(Tn_eV) if Tn_eV is not None else None
     _a_imp = a_imp if a_imp is not None else None
     _a_pl = a_pl if a_pl is not None else None
     _n0_by_ne = np.ravel(n0_by_ne)
@@ -747,11 +747,7 @@
         cxne = interp_atom_prof(atom_data["ccd"], logne, logTi, x_multiply=True)
         # select appropriate number of charge states
         # this allows use of CCD files from higher-Z ions because of simple CX scaling
-<<<<<<< HEAD
-        out.append(cxne[:, :Sne.shape[1]])
-=======
         out.append(cxne[:, : Sne.shape[1]])
->>>>>>> 2d4963e9
 
     if metastables:
     	  # cross coupling coefficients
@@ -855,7 +851,7 @@
     _Te = np.ravel(Te_eV) if Te_eV is not None else None
     _Ti = np.ravel(Ti_eV) if Ti_eV is not None else _Te
     _n0_by_ne = np.ravel(n0_by_ne)
-    _Tn = np.ravel(Tn_eV) if Tn_eV is not None else None 
+    _Tn = np.ravel(Tn_eV) if Tn_eV is not None else None
     _a_imp = a_imp if a_imp is not None else None
     _a_pl = a_pl if a_pl is not None else None
 
@@ -1200,7 +1196,7 @@
 
     # plasma frequency (divide by 2pi to have units of Hz)
     fp = np.sqrt( 1e6 * ne * constants.e**2 / (constants.epsilon_0 * constants.m_e)) / (2 * np.pi)
- 
+
 
     # constant in Hutchinson Eq. 5.3.10
     const = (
@@ -1222,10 +1218,10 @@
         intV = np.exp(a* freq)
         # set brems to 0 below plasma frequency and above chosen cutoff frequency
         intV[(freq < fp)|(freq >  cut )] = 0
- 
-     
+
+
     brs = 4* np.pi * Z**2 * nz[:, 1:] * gff * (ne * 1e12 * const / np.sqrt(Te * constants.e) * intV)[... ,None,:]
- 
+
     return  brs
 
 
