'''Collection of classes and functions for loading, interpolation and processing of atomic data. 
Refer also to the adas_files.py script. 
'''
# MIT License
#
# Copyright (c) 2021 Francesco Sciortino
#
# Permission is hereby granted, free of charge, to any person obtaining a copy
# of this software and associated documentation files (the "Software"), to deal
# in the Software without restriction, including without limitation the rights
# to use, copy, modify, merge, publish, distribute, sublicense, and/or sell
# copies of the Software, and to permit persons to whom the Software is
# furnished to do so, subject to the following conditions:
#
# The above copyright notice and this permission notice shall be included in all
# copies or substantial portions of the Software.
#
# THE SOFTWARE IS PROVIDED "AS IS", WITHOUT WARRANTY OF ANY KIND, EXPRESS OR
# IMPLIED, INCLUDING BUT NOT LIMITED TO THE WARRANTIES OF MERCHANTABILITY,
# FITNESS FOR A PARTICULAR PURPOSE AND NONINFRINGEMENT. IN NO EVENT SHALL THE
# AUTHORS OR COPYRIGHT HOLDERS BE LIABLE FOR ANY CLAIM, DAMAGES OR OTHER
# LIABILITY, WHETHER IN AN ACTION OF CONTRACT, TORT OR OTHERWISE, ARISING FROM,
# OUT OF OR IN CONNECTION WITH THE SOFTWARE OR THE USE OR OTHER DEALINGS IN THE
# SOFTWARE.

import numpy as np
import matplotlib.pyplot as plt
from scipy.interpolate import RectBivariateSpline, interp1d, RegularGridInterpolator
from matplotlib import cm
import os, sys, copy
import scipy.ndimage
from scipy.linalg import svd
from scipy import constants

from . import adas_files


def get_adas_file_types():
    '''Obtain a description of each ADAS file type and its meaning in the context of Aurora.

    Returns
    ------------
    dict
        Dictionary with keys given by the ADAS file types and values giving a description for them.

    Notes
    ---------
    For background on ADAS generalized collisional-radiative modeling and data formats, refer to 
    [1]_.

    References
    -----------------
    
    .. [1] Summers et al., "Ionization state, excited populations and emission of impurities 
       in dynamic finite density plasmas: I. The generalized collisional-radiative model for 
       light elements", Plasma Physics and Controlled Fusion, 48:2, 2006

    '''
    
    return {'acd':'effective recombination',
            'scd':'effective ionization',
            'prb':'continuum radiation',
            'plt':'line radiation',
            'ccd':'thermal charge exchange',
            'prc':'thermal charge exchange continuum radiation',
            'pls':'line radiation in the SXR range',
            'prs':'continuum radiation in the SXR range',
            'brs':'continuum spectral bremstrahlung',
            'fis':'sensitivity in the SXR range',
            'pbs':'impurity bremsstrahlung in SXR range, also included in prs files'
    }


class adas_file:
    '''Read ADAS file in ADF11 format over the given density and temperature grids. 
    Note that such grids vary between files, and the species they refer to may too.

    Refer to ADAS documentation for details on each file.

    Parameters
    ----------
    filepath : str
        Path to location where ADAS file is located.
    '''
    def __init__(self, filepath):
        
        self.filepath = filepath
        self.filename=filepath.split('/')[-1]
        self.file_type = self.filename[:3]

        if self.file_type not in ['brs','sxr']:
            self.imp = self.filename.split('_')[1].split('.')[0]

        # get data
        self.load()

        # settings for plotting
        self.n_ion  = self.data.shape[0]
        self.ncol = np.ceil(np.sqrt(self.n_ion))
        self.nrow = np.ceil(self.n_ion/self.ncol)


    def load(self):

        with open(self.filepath) as f:
            header = f.readline()
            n_ions, n_ne, n_T = header.split()[:3]
            details = ' '.join(header.split()[3:])

            f.readline()

            n_ions,n_ne,n_T = int(n_ions),int(n_ne),int(n_T)
            logT = []
            logNe = []
            while len(logNe)< n_ne:
                line = f.readline()
                logNe = logNe+[float(n) for n in line.split()]
            while len(logT)< n_T:
                line = f.readline()
                logT = logT+[float(t) for t in line.split()]

            logT = np.array(logT)
            logNe = np.array(logNe)

            data = []
            for i_ion in range(n_ions):
                f.readline()
                plsx = []
                while len(plsx)< n_ne*n_T:
                    line = f.readline()
                    plsx = plsx+[float(L) for L in line.split()]
                plsx = np.array(plsx).reshape(n_T, n_ne)
                data.append(np.array(plsx))

        self.logNe = logNe; self.logT = logT; self.data = np.array(data)


    def plot(self, fig=None, axes=None):
        '''Plot data from input ADAS file. If provided, the arguments allow users to overplot
        and compare data from multiple files. 

        Parameters
        ----------
        fig : matplotlib Figure object
            If provided, add specification as to which ADAS file is being plotted.
        axes : matplotlib Axes object (or equivalent)
            If provided, plot on these axes. Note that this typically needs to be a set of axes
            for each plotted charge state. Users may want to call this function once first to get
            some axes, and then pass those same axes to a second call for another file to compare with.
        '''
        if fig is None or axes is None:
            fig,axes = plt.subplots(int(self.ncol),int(self.nrow), sharex=True, sharey=True)

        axes = np.atleast_2d(axes)
        colormap = cm.rainbow
        if fig is not None:
            fig.suptitle(self.filename+'  '+ get_adas_file_types()[self.file_type])

        for i,ax in enumerate(axes.flatten()):
            if i >= self.n_ion: break
            if all(self.data[i,:,:].std(axis=1)==0): #independent of density
                ax.plot(self.logT, self.data[i,:,0])
            else:
                ax.set_prop_cycle('color', colormap( np.linspace(0,1,self.data.shape[2])))
                ax.plot(self.logT, self.data[i])
            ax.grid(True)
            if self.file_type != 'brs':
                charge = i+1 if self.file_type in ['scd','prs','ccd','prb'] else i+2
                ax.set_title(self.imp+'$^{%d\!+}$'% (charge-1))   # check?

        for ax in axes[-1]:
            ax.set_xlabel('$\log T_e\ \mathrm{[eV]}$')
        for ax in axes[:,0]:
            if self.file_type in ['scd','acd','ccd']:
                ax.set_ylabel('$\log('+self.file_type+')\ \mathrm{[cm^3/s]}$')
            elif self.file_type in ['prb','plt','prc','pls','brs','prs']:
                ax.set_ylabel('$\log('+self.file_type+')\ \mathrm{[W\cdot cm^3]}$')


def read_filter_response(filepath, adas_format=True, plot=False):
    '''Read a filter response function over energy. 

    This function attempts to read the data checking for the following formats (in this order):
    
    #. The ADAS format. Typically, this data is from obtained from http://xray.uu.se and produced
       via ADAS routines. 

    #. The format returned by the `Center for X-Ray Optics website  <https://henke.lbl.gov/optical_constants/filter2.html>`__ .

    Note that filter response functions are typically a combination of a filter transmissivity 
    and a detector absorption. 

    Parameters
    ----------
    filepath : str
        Path to filter file of interest.
    plot : bool
        If True, the filter response function is plotted. 
    
    '''
    E_eV=[]
    response=[]
    try:
        # Attempt to read ADAS format
        with open(filepath) as f:

            header = f.readline()
            num = int(header.split()[0])

            # *****
            f.readline()

            while len(E_eV)< num:
                line = f.readline()
                E_eV += [float(n) for n in line.split()]
            while len(response)< num:
                line = f.readline()
                response += [float(t) for t in line.split()]

        # energy and response function are written in natural logs
        E_eV = np.concatenate(([0.,], np.array(np.exp(E_eV))))
        response = np.concatenate(([0.,], np.array(np.exp(response))))
    except ValueError:
        try:
            # Attempt to read CXRO format
            with open(filepath) as f:
                contents = f.readlines()

            for line in contents[2:]:
                tmp = line.strip().split()
                E_eV.append(float(tmp[0]))
                response.append(float(tmp[1]))
            E_eV=np.concatenate(([0.,], np.array(E_eV)))
            response=np.concatenate(([0.,],np.array(response)))
        except ValueError:
            raise ValueError('Unrecognized filter function format...')
    
    if plot:
        fig,ax = plt.subplots()
        ax.semilogx(E_eV, response)
        ax.set_xlabel('Photon energy [eV]')
        ax.set_ylabel('Detector response efficiency')
        plt.tight_layout()

    return E_eV, response

    
def get_atom_data(imp, files=['acd','scd']):
    ''' Collect atomic data for a given impurity from all types of ADAS files available or
    for only those requested. 

    Parameters
    ----------
    imp : str
        Atomic symbol of impurity ion.
    files : list or dict
        ADAS file types to be fetched. Default is ["acd","scd"] for effective ionization 
        and recombination rates (excluding CX) using default files, listed in :py:func:`~aurora.adas_files_adas_files_dict`.
        If users prefer to use specific files, they may pass a dictionary instead, of the form

        .. code-block:: python

            {'acd': 'acd89_ar.dat', 'scd': 'scd89_ar.dat'}

        or

        .. code-block:: python

            {'acd': 'acd89_ar.dat', 'scd': None}

        if only some of the files need specifications and others (given as None) should be 
        taken from the default files.
    
    Returns
    -------
    atom_data : dict
        Dictionary containing data for each of the requested files. 
        Each entry of the dictionary gives log-10 of ne, log-10 of Te and log-10 of the data
        as attributes atom_data[key].logNe, atom_data[key].logT, atom_data[key].data
    '''

    try:
        # default files dictionary
        all_files = adas_files.adas_files_dict()[imp] # all default files for a given species
    except KeyError:
        raise KeyError(f'ADAS data not available for ion {imp}!')
    
    if isinstance(files, dict):
        # user provided files choices as a dictionary
        for filename in files:
            if files[filename] is not None:
                all_files[filename] = files[filename]

    # exclude files not of interest
    keys_to_delete = [key for key in all_files if key not in files]
    for key in keys_to_delete:
        del all_files[key]

    for filecheck in files:
        if filecheck not in all_files:
            raise ValueError(f'Could not fetch {imp} {filecheck.upper()} file!')
    
    atom_data = {}
    for filetype in all_files:

        # find location of required ADF11 file
        fileloc = adas_files.get_adas_file_loc(all_files[filetype],filetype='adf11')
    
        # load specific file and add it to output dictionary
        res = adas_file(fileloc)
        atom_data[filetype] = res.logNe, res.logT, res.data

    return atom_data


def null_space(A):
    '''Find null space of matrix `A`.
    '''
    u, s, vh = svd(A, full_matrices=True)
    Q = vh[-1,:].T.conj()    # -1 index is after infinite time/equilibration
    # return the smallest singular eigenvalue
    return Q, s[-2]  # matrix is singular, so last index is ~0



def superstage_rates(R, S, superstages,save_time=None):
    '''Compute rate for a set of ion superstages. 
    Input and output rates are log-values in arbitrary base.

    Parameters
    ----------
    R : array (time,nZ,space)
        Array containing the effective recombination rates for all ion stages, 
        These are typically combinations of radiative and dielectronic recombination, 
        possibly also of charge exchange recombination.
    S : array (time,nZ,space)
        Array containing the effective ionization rates for all ion stages.
    superstages : list or 1D array
        Indices of charge states of chosen ion that should be included. 
    save_time : list or 1D array of bools
        Indices of the timeslcies which are actually returned by AURORA
    
    Returns
    -------
    superstages : array
        Set of superstages including 0,1 and final stages if these were missing in the input.
    R_rates_super : array (time,nZ-super,space)
        effective recombination rates for superstages
    S_rates_super : array (time,nZ-super,space)
        effective ionization rates for superstages
    fz_upstage : array (space, nZ, time_
        fractional abundances of stages within superstages

    '''
    Z_imp = S.shape[1]
    
    # check input superstages
    if 1 not in superstages:
        print('Warning: 1th superstage was included')
        superstages = np.r_[1,superstages]
    if 0 not in superstages:
        print('Warning: 0th superstage was included')
        superstages = np.r_[0,superstages]
    if np.any(np.diff(superstages)<=0):
        print('Warning: sorted superstages in increasing order')
        superstages = np.sort(superstages)
    if superstages[-1] > Z_imp:
        raise Exception('The highest superstage must be less than Z_imp = %d'%Z_imp)
    superstages = np.array(superstages)

    # indexing that accounts for no recomb of neutral stage or ionization of full-stripped stage
    R_rates_super = R[:,superstages[1:]-1]
    S_rates_super = S[:,superstages[1:]-1]
    
    if len(S) == 1 or save_time is None: # time averaged kinetic profiles
        t_slice = slice(None,None)
        nt = 1
    else: # time resolved kinetic profiles
        t_slice = save_time
        nt = save_time.sum()
    
    # fractional abundance of supestages used for upstaging. 
    fz_upstage = np.ones((R.shape[-1], Z_imp+1, nt))

    # add fully-stripped charge state
    _superstages = np.r_[superstages, Z_imp+1]

    for i in range(len(_superstages)-1):
        if _superstages[i]+1!= _superstages[i+1]:
            sind = slice(_superstages[i]-1, _superstages[i+1]-1)

            # calculate fractional abundances within the superstage
            rate_ratio =  S[:,sind]/R[:,sind]
            fz = np.cumprod(rate_ratio, axis=1) 
            fz /= np.maximum(1e-60,fz.sum(1))[:,None] # prevents zero division

            # superstage rates
            R_rates_super[:,i-1] *= np.maximum(fz[:,0],1e-60)

            if i<len(_superstages)-2: # last superstage cannot ionize further
                S_rates_super[:,i] *= np.maximum(fz[:, -1],1e-60)

            # fractional abundances inside of each superstage
            fz_upstage[:,_superstages[i]:_superstages[i+1]] = fz.T[:,:,t_slice]

    return superstages, R_rates_super, S_rates_super, fz_upstage


def get_frac_abundances(atom_data, ne_cm3, Te_eV=None, Ti_eV=None, n0_by_ne=0.0, superstages=[],
                        ne_tau=np.inf, plot=True, ax = None, rho = None,
                        rho_lbl=None):
    r'''Calculate fractional abundances from ionization and recombination equilibrium.
    If n0_by_ne is not 0, radiative recombination and thermal charge exchange are summed.

    This method can work with ne,Te and n0_by_ne arrays of arbitrary dimension, but plotting 
    is only supported in 1D (defaults to flattened arrays).

    Parameters
    ----------
    atom_data : dictionary of atomic ADAS files (only acd, scd are required; ccd is 
        necessary only if include_cx=True)
    ne_cm3 : float or array
        Electron density in units of :math:`cm^{-3}`
    Te_eV : float or array, optional
        Electron temperature in units of eV. If left to None, the Te grid given in the 
        atomic data is used.
    Ti_eV : float or array, optional
        Bulk ion temperature in units of eV. If left to None, Ti is set to be equal to Te
    n0_by_ne: float or array, optional
        Ratio of background neutral hydrogen to electron density. If not 0, CX is considered.
    superstages : list or 1D array
        Indices of charge states of chosen ion that should be included. If left empty, all ion stages
        are included. If only some indices are given, these are modeled as "superstages".
    ne_tau : float, opt
        Value of electron density in :math:`m^{-3}\cdot s` :math:`\times` particle residence time. 
        This is a scalar value that can be used to model the effect of transport on ionization equilibrium. 
        Setting ne_tau=np.inf (default) corresponds to no effect from transport. 
    plot : bool, optional
        Show fractional abundances as a function of ne,Te profiles parameterization.
    ax : matplotlib.pyplot Axes instance
        Axes on which to plot if plot=True. If False, it creates new axes
    rho : list or array, optional
        Vector of radial coordinates on which ne,Te (and possibly n0_by_ne) are given. 
        This is only used for plotting, if given. 
    rho_lbl: str, optional
        Label to be used for rho. If left to None, defaults to a general "x".

    Returns
    -------
    Te : array
        electron temperatures as a function of which the fractional abundances and
        rate coefficients are given.
    fz : array, (space,nZ)
        Fractional abundances across the same grid used by the input ne,Te values. 

    '''
    # if input arrays are multi-dimensional, flatten them here and restructure at the end
    _ne = np.ravel(ne_cm3)
    _Te = np.ravel(Te_eV) if Te_eV is not None else None
    _Ti = np.ravel(Ti_eV) if Ti_eV is not None else _Te
    _n0_by_ne = np.ravel(n0_by_ne)
    if superstages is None: superstages = []

    include_cx = False if not np.any(n0_by_ne) else True

    Te, S, R, cx = get_cs_balance_terms(atom_data, _ne, _Te, _Ti, include_cx=include_cx)
    Z_imp = S.shape[1]
    
    if include_cx:
        # Get an effective recombination rate by summing radiative & CX recombination rates
        R += n0_by_ne[:,None]*cx

    rate_ratio = np.hstack((np.ones_like(Te)[:, None], S/R))
    fz_full = np.cumprod(rate_ratio, axis=1)
    fz_full /= fz_full.sum(1)[:, None]
    
    # Enable use of superstages
    if len(superstages):
        
        # superstage_rates expects values in shape (time,nZ,space)
        superstages, R, S,_ = superstage_rates(R.T[None], S.T[None], superstages)
        R = R[0].T; S = S[0].T

        rate_ratio = np.hstack((np.ones_like(Te)[:, None], S/R))
        fz_super = np.cumprod(rate_ratio, axis=1)
        fz_super /= fz_super.sum(1)[:, None]
        
        # bundled stages can have very high values -- clip here
        R = np.clip(R, 1e-25, 1) 
        S = np.clip(S, 1e-25, 1)

        _superstages = np.r_[superstages, Z_imp+1]

    if plot:
        # plot fractional abundances (only 1D)
        if ax is None:
            fig,axx = plt.subplots()
        else:
            axx = ax

        if rho is None:
            x = Te
            axx.set_xlabel('T$_e$ [eV]')
            axx.set_xscale('log')
        else:
            if rho_lbl is None: rho_lbl='x'
            x = rho
            axx.set_xlabel(rho_lbl)

        axx.set_prop_cycle('color',cm.plasma(np.linspace(0,1,fz_full.shape[1])))

        css=0
        for cs in range(fz_full.shape[1]):
            l = axx.semilogy(x, fz_full[:,cs], ls='--')
            imax = np.argmax(fz_full[:,cs])
            axx.text(np.max([0.1,x[imax]]), fz_full[imax,cs], cs,
                     horizontalalignment='center', clip_on=True)

            if len(superstages) and cs in _superstages:
                axx.semilogy(x, fz_super[:,css], c=l[0].get_color(), ls='-')
                imax = np.argmax(fz_super[:,css])
                
                if _superstages[css]==Z_imp:
                    lbl = r'\{'+f'{_superstages[css]}'+r'\}'
                else:
                    if _superstages[css]!=_superstages[css+1]-1:
                        lbl = r'\{'+f'{_superstages[css]},{_superstages[css+1]-1}'+r'\}'
                    else:
                        lbl = r'\{'+f'{_superstages[css]}'+r'\}'
                axx.text(np.max([0.05,x[imax]]), fz_super[imax,css], lbl,
                         horizontalalignment='center', clip_on=True, backgroundcolor='w')
                css += 1

        axx.grid('on')
        axx.set_ylim(1e-2,1.5)
        axx.set_xlim(x[0],x[-1])
        plt.tight_layout()

    if np.size(ne_cm3)>1:
        # re-structure to original array dimensions
        Te = Te.reshape(np.array(ne_cm3).shape)
        fz_full = fz_full.reshape(*np.array(ne_cm3).shape, fz_full.shape[1])
        if len(superstages):
            fz_super = fz_super.reshape(*np.array(ne_cm3).shape, fz_super.shape[1])
    
    return [Te,] + [fz_super if len(superstages) else fz_full,]
 





def get_cs_balance_terms(atom_data, ne_cm3=5e13, Te_eV=None, Ti_eV=None, include_cx=True):
    '''Get S, R and cx rates on the same logTe grid. 
    
    Parameters
    ----------
    atom_data : dictionary of atomic ADAS files (only acd, scd are required; ccd is 
        necessary only if include_cx=True)
    ne_cm3 : float or array
        Electron density in units of :math:`cm^{-3}`
    Te_eV : float or array
        Electron temperature in units of eV. If left to None, the Te grid
        given in the atomic data is used.
    Ti_eV : float or array
        Bulk ion temperature in units of eV, only needed for CX. If left to None, Ti is set equal to Te.
    include_cx : bool
        If True, obtain charge exchange terms as well. 
    
    Returns
    -------
    Te : array (n_Te)
        Te grid on which atomic rates are given
    S, R (,cx): arrays (n_ne,n_Te)
        atomic rates for effective ionization, radiative+dielectronic
        recombination (+ charge exchange, if requested). All terms will be in units of :math:`s^{-1}`. 
    '''
    
    if Te_eV is None:
        # find smallest Te grid from all files
        _, logTe1,_ = atom_data['scd']
        _, logTe2,_ = atom_data['acd']

        minTe = max(logTe1[0],logTe2[0])
        maxTe = min(logTe1[-1],logTe2[-1])  # avoid extrapolation

        if include_cx:
            _, logTe3,_ = atom_data['ccd']  # thermal cx recombination
            minTe = max(minTe,logTe3[0])
            maxTe = min(maxTe,logTe3[-1])  # avoid extrapolation

        Te_eV = np.logspace(minTe,maxTe,200)
 
    logne = np.log10(ne_cm3)
    logTe = np.log10(Te_eV)

    S = interp_atom_prof(atom_data['scd'], logne, logTe, x_multiply=True)
    R = interp_atom_prof(atom_data['acd'], logne, logTe, x_multiply=True)
    if include_cx:
        logTi = np.log10(Ti_eV) if Ti_eV is not None else logTe
        x,y,tab = atom_data['ccd']         
        # select appropriate number of charge states
        # this allows use of CCD files from higher-Z ions because of simple CX scaling
        cx = interp_atom_prof((x,y,tab[:S.shape[1]]), logne, logTi, x_multiply=True)
    else:
        cx = None
    
    return Te_eV, S, R, cx



def get_atomic_relax_time(atom_data, ne_cm3, Te_eV=None, Ti_eV=None, n0_by_ne=0.0, superstages=[],
                        ne_tau=np.inf, plot=True, ax = None, ls='-'):
    r'''Obtain the relaxation time of the ionization equilibrium for a given atomic species.

    If n0_by_ne is not 0, thermal charge exchange is added to radiative and dielectronic recombination.
    This function can work with ne,Te and n0_by_ne arrays of arbitrary dimension.
    It uses a matrix SVD approach in order to find the relaxation rates, as opposed to the simpler
    approach of :py:func:`~aurora.get_frac_abundances`, but fractional abundances produced by the two
    methods should be the same.

    Parameters
    ----------
    atom_data : dictionary of atomic ADAS files (only acd, scd are required; ccd is 
        necessary only if n0_by_ne is not 0).
    ne_cm3 : float or array
        Electron density in units of :math:`cm^{-3}`.
    Te_eV : float or array, optional
        Electron temperature in units of eV. If left to None, the Te grid given in the atomic data is used.
    Ti_eV : float or array
        Bulk ion temperature in units of eV, only needed for CX. If left to None, Ti is set equal to Te.
    n0_by_ne: float or array, optional
        Ratio of background neutral hydrogen to electron density. If set to 0, CX is not considered.
    superstages : list or 1D array
        Indices of charge states of chosen ion that should be included. If left empty, all ion stages
        are included. If only some indices are given, these are modeled as "superstages".
    ne_tau : float, opt
        Value of electron density in :math:`m^{-3}\cdot s` :math:`\times` particle residence time. 
        This is a scalar value that can be used to model the effect of transport on ionization equilibrium. 
        Setting ne_tau=np.inf (default) corresponds to no effect from transport. 
    plot : bool, optional
        If True, the atomic relaxation time is plotted as a function of Te. Default is True.
    ax : matplotlib.pyplot Axes instance
        Axes on which to plot if plot=True. If False, new axes are created.
    ls : str, optional
        Line style for plots. Continuous lines are used by default. 

    Returns
    -------
    Te : array
        electron temperatures as a function of which the fractional abundances and
        rate coefficients are given.
    fz : array, (space,nZ)
        Fractional abundances across the same grid used by the input ne,Te values. 
    rate_coeffs : array, (space, nZ)
        Rate coefficients in units of [:math:`s^{-1}`]. 
    '''
    # if input arrays are multi-dimensional, flatten them here and restructure at the end
    _ne = np.ravel(ne_cm3)
    _Te = np.ravel(Te_eV) if Te_eV is not None else None
    _Ti = np.ravel(Ti_eV) if Ti_eV is not None else _Te
    _n0_by_ne = np.ravel(n0_by_ne)

    include_cx = False if not np.any(n0_by_ne) else True

    Te, S, R, cx = get_cs_balance_terms(atom_data, _ne, _Te, include_cx=include_cx)
    
    if include_cx:
        # Get an effective recombination rate by summing radiative & CX recombination rates
        R += cx*_n0_by_ne
        
    # Enable use of superstages
    if len(superstages):
        _, R, S,_ = superstage_rates(R, S, superstages)

    # numerical method that calculates also rate_coeffs
    nion = R.shape[1]
    fz  = np.zeros((Te.size,nion+1))
    rate_coeffs = np.zeros(Te.size)

    for it,t in enumerate(Te):
        A = - np.diag(np.r_[S[it], 0] + np.r_[0, R[it]] + 1e6 / ne_tau) + np.diag(S[it], -1) + np.diag(R[it], 1)

        N,rate_coeffs[it] = null_space(A)
        fz[it] = N/np.sum(N)

 
    if np.size(ne_cm3)>1:
        # re-structure to original array dimensions
        Te = Te.reshape(np.shape(ne_cm3))
        fz = fz.reshape(*np.shape(ne_cm3), fz.shape[1])
        rate_coeffs = rate_coeffs.reshape(np.shape(ne_cm3))

    if plot:
        # Now plot relaxation times
        if ax is None:
            fig,ax = plt.subplots()
            
        ax.loglog(Te,1e3/rate_coeffs,'b' )
        ax.set_xlim(Te[0],Te[-1])
        ax.grid('on')
        ax.set_xlabel('T$_e$ [eV]')
        ax.set_ylabel(r'$\tau_\mathrm{relax}$ [ms]')
        
    return Te, fz, rate_coeffs

class CartesianGrid:
    """Fast linear interpolation for 1D and 2D vector data on equally spaced grids.
    This offers optimal speed in Python for interpolation of atomic data tables such
    as the ADAS ones.

    Parameters
    ----------
    grids: list of arrays, N=len(grids), N=1 or N=2
        List of 1D arrays with equally spaced grid values for each dimension
    values: N+1 dimensional array of values used for interpolation
        Values to interpolate. The first dimension typically refers to different ion stages, for which 
        data is provided on the input grids. 
        Other dimensions refer to values on the density and temperature grids.
    """
    def __init__(self, grids, values):

        values = np.ascontiguousarray(np.moveaxis(values, 0, -1))
        self.N = values.shape[:-1]

        if len(self.N) > 2:
            raise OMFITexception('Only 1 and 2 dimensional interpolation is supported')

        for g, s in zip(grids, self.N):
            if len(g) != s:
                raise OMFITexception('wrong size of values array')
        
        
        self.eq_spaced_grid =  np.all([np.std(np.diff(g)) < 0.01 for g in grids])
        if self.eq_spaced_grid:
            self.offsets = [g[0] for g in grids]
            self.scales = [(g[-1] - g[0]) / (n - 1) for g, n in zip(grids, self.N)]
        else:
            self.grids = grids
            
            
        A = []
        if len(self.N) == 1:
            A.append(values[:-1])
            A.append(values[1:] - A[0])

        if len(self.N) == 2:
            A.append(values[:-1, :-1])
            A.append(values[1:, :-1] - A[0])
            A.append(values[:-1, 1:] - A[0])
            A.append(values[1:, 1:] - A[2] - A[1] - A[0])

        self.A = A

    def __call__(self, *coords):
        """Evaluate the interpolation at the input `coords` values.
        
        This offers optimally-fast linear interpolation for 1D and  2D dimensional vector data 
        on a equally spaced grids
        
        Parameters
        ----------
        coords:  list of arrays
            List of 1D arrays for the N coordines (N=1 or N=2). These arrays must be of the same shape.
 
        """
     
        if self.eq_spaced_grid:
            
            coords = np.array(coords).T
            coords -= self.offsets
            coords /= self.scales
            coords = coords.T

            # clip dimension - it will extrapolation by a nearest value
            for coord, n in zip(coords, self.N):
                np.clip(coord, 0, n - 1.00001, coord)
        else:
            #for non-equally spaced grids must be used linear interpolation to map inputs to equally spaced indexes
            coords = [np.interp(c,g,np.arange(len(g))) for c,g in zip(coords, self.grids)]
       
        #  en.wikipedia.org/wiki/Bilinear_interpolation#Unit_square

        # get indicies x and weights dx
        x = np.int16(coords)  # fast floor(x) function
        coords -= x  # frac(x)
        dx = coords[..., None]

        # prepare coefficients
        if len(self.N) == 1:  # linear interpolation
            # inplace evaluate linear  interpolation
            inter_out = self.A[1][x[0]]
            inter_out *= dx[0]
            inter_out += self.A[0][x[0]]

        else:  # bilinear interpolation
            # inplace evaluate linear  interpolation
            inter_out = self.A[1][x[0], x[1]]
            inter_out *= dx[0]
            inter_out += self.A[0][x[0], x[1]]

            _tmp = self.A[3][x[0], x[1]]
            _tmp *= dx[0]
            _tmp += self.A[2][x[0], x[1]]
            _tmp *= dx[1]
            inter_out += _tmp

        return np.moveaxis(inter_out, -1, 0)




<<<<<<< HEAD
def interp_atom_prof(atom_table, xprof, yprof, log_val=False, x_multiply=True):
=======
    Parameters
    ----------
    grids: list of arrays, N=len(grids), arbitrary N
        List of 1D arrays with equally spaced grid values for each dimension
    values: N+1 dimensional array of values used for interpolation
        Values to interpolate. The first dimension typically refers to different ion stages, for which 
        data is provided on the input grids. Other dimensions refer to values on the N-dimensional grids.

    """
    def __init__(self, grids, values):

        self.values = np.ascontiguousarray(values)
        for g,s in  zip(grids,values.shape[1:]):
            if len(g) != s: raise Exception('wrong size of values array')

        self.offsets = [g[0] for g in grids]
        self.scales  = [(g[-1]-g[0])/(n-1) for g,n in zip(grids, values.shape[1:])]
        self.N = values.shape[1:]

    def __call__(self, *coords):
        '''Transform coords into pixel values and provide interpolated result.

        Parameters
        ----------
        coords:  list of arrays
            List of 1D arrays for the N coordines (N=1 or N=2). These arrays must be of the same shape.
        '''
        out_shape = coords[0].shape

        coords = np.array(coords).T
        coords -= self.offsets
        coords /= self.scales
        coords = coords.T

        # clip dimension - gives extrapolation by nearest value
        for coord, n in zip(coords, self.N):
            np.clip(coord,0,n-1,coord)

        # prepare output array
        inter_out = np.empty((self.values.shape[0],)+out_shape, dtype=self.values.dtype)

        # fast interpolation on a N-dimensional regular grid
        for out,val in zip(inter_out,self.values):
            scipy.ndimage.map_coordinates(val, coords, order=1, output=out)

        return inter_out


def interp_atom_prof(atom_table,xprof, yprof,log_val=False, x_multiply=True):
>>>>>>> 98b1f73e
    r''' Fast interpolate atomic data in atom_table onto the xprof and yprof profiles.
    This function assume that xprof, yprof, x, y, table are all base-10 logarithms,
    and xprof, yprof are equally spaced.

    Parameters
    ----------
    atom_table : list
        List with x,y, table = atom_table, containing atomic data from one of the ADAS files. 
    xprof : array (nt,nr)
        Spatio-temporal profiles of the first coordinate of the ADAS file table (usually 
        electron density in :math:`cm^{-3}`)
    yprof : array (nt,nr)
        Spatio-temporal profiles of the second coordinate of the ADAS file table (usually 
        electron temperature in :math:`eV`)
    log_val : bool
        If True, return natural logarithm of the data
    x_multiply : bool
        If True, multiply output by :math:`10^{xprof}`. 

    Returns
    -------
    interp_vals : array (nt,nion,nr)
        Interpolated atomic data on time,charge state and spatial grid that correspond to the 
        ion of interest and the spatiotemporal grids of xprof and yprof.

    Notes
    -------
    This function uses `np.log10` and exponential operations to optimize speed, since it has
    been observed that base-e operations are faster than base-10 operations in numpy. 
    '''
    x, y, table = atom_table

<<<<<<< HEAD
=======
    if x_multiply and xprof is None:
        raise ValueError('Cannot multiply output by 10^{xprof} because xprof is None!')

    if x_multiply: # multiplying of logarithms is just adding
        table = table + x*np.log(10)  # don't modify original table, create copy


>>>>>>> 98b1f73e
    if (abs(table-table[...,[0]]) < 0.05).all() or xprof is None:
        # 1D interpolation if independent of the last dimension - like SXR radiation data
        
        if np.all(np.diff(y) == (y[1] - y[0])):
            # ADAS y grid is equally spaced (almost always the case)
            reg_interp = CartesianGrid((y, ),table[:,:,0]*np.log(10))
        else:
            # ADAS y-grid is not equally spaced -- cannot use fast CartesianGrid
            reg_interp = interp1d(y, table[:,:,0]*np.log(10), axis=1, copy=False, assume_sorted=True)

<<<<<<< HEAD
        reg_interp = CartesianGrid((y, ), table[:,:,0]*np.log(10))
=======
>>>>>>> 98b1f73e
        interp_vals = reg_interp(yprof)

    else: # 2D interpolation, assume ADAS grids are equally spaced (only small inaccuracies in data files)

<<<<<<< HEAD
    else: # 2D interpolation
        if x_multiply: # multipling of logarithms is just adding
            table = table + x  # don't modify original table, create copy
            
        # broadcast both variables to the same shape
        xprof, yprof = np.broadcast_arrays(xprof, yprof)
        
        # perform fast linear interpolation
        reg_interp = CartesianGrid((x, y), table.swapaxes(1,2)*np.log(10))
        interp_vals = reg_interp(xprof,yprof) 
    
=======
        # broadcast both variables to the same shape
        xprof, yprof = np.broadcast_arrays(xprof, yprof)

        # perform fast linear interpolation
        reg_interp = CartesianGrid((x, y),table.swapaxes(1,2)*np.log(10))
            
        interp_vals = reg_interp(xprof, yprof)

>>>>>>> 98b1f73e
    # reshape to shape(nt,nion,nr)
    interp_vals = interp_vals.swapaxes(0,1)

    if not log_val:
        # return actual value, not logarithm
        np.exp(interp_vals, out=interp_vals)

    return interp_vals





def gff_mean(Z,Te):
    '''
    Total free-free gaunt factor yielding the total radiated bremsstrahlung power
    when multiplying with the result for gff=1.
    Data originally from Karzas & Latter, extracted from STRAHL's atomic_data.f.
    '''
    from scipy.constants import e,h,c,Rydberg
    thirteenpointsix = h*c*Rydberg/e

    log_gamma2_grid =[-3.000,-2.833,-2.667,-2.500,-2.333,-2.167,-2.000,-1.833,-1.667,-1.500,
                        -1.333,-1.167,-1.000,-0.833,-0.667,-0.500,-0.333,-0.167, 0.000, 0.167,
                        0.333, 0.500, 0.667, 0.833, 1.000]

    gff_mean_grid = [1.140, 1.149, 1.159, 1.170, 1.181, 1.193, 1.210, 1.233, 1.261, 1.290,
                     1.318, 1.344, 1.370, 1.394, 1.416, 1.434, 1.445, 1.448, 1.440, 1.418,
                     1.389, 1.360, 1.336, 1.317, 1.300]

    # set min Te here to 10 eV, because the grid above does not extend to lower temperatures
    Te = np.maximum(Te, 10.0)

    log_gamma2 = np.log10(Z**2*thirteenpointsix/Te)

    # dangerous/inaccurate extrapolation...
    return np.interp(log_gamma2, log_gamma2_grid,gff_mean_grid)



def impurity_brems(nz, ne, Te):
    '''Approximate bremsstrahlung in units of :math:`mW/nm/sr/m^3 \cdot cm^3`, or
    equivalently :math:`W/m^3` for full spherical emission. 

    Note that this may not be very useful, since this contribution is already included 
    in the continuum radiation component in ADAS files. The bremsstrahlung estimate in 
    ADAS continuum radiation files is more accurate than the one give by this function, 
    which uses a simpler interpolation of the Gaunt factor with weak ne-dependence. 
    Use with care!

    Parameters
    ----------
    nz : array (time,nZ,space)
        Densities for each charge state [:math:`cm^{-3}`]
    ne : array (time,space)
        Electron density [:math:`cm^{-3}`]
    Te : array (time,space)
        Electron temperature [:math:`cm^{-3}`]

    Returns
    -------
    brems : array (time,nZ,space)
        Bremsstrahlung for each charge state 
    '''
    # neutral stage doesn't produce brems
    Z_imp = nz.shape[1]-1
    Z = np.arange(Z_imp)[None,:,None]+1

    gff = gff_mean(Z,Te[:,None])
    brems = Z**2 * nz[:,1:] * gff * (1.69e-32 *np.sqrt(Te) * ne) [:,None]

    return brems
       
        


def plot_norm_ion_freq(S_z, q_prof, R_prof, imp_A, Ti_prof,
                       nz_profs=None, rhop=None, plot=True, eps_prof=None):
    r'''Compare effective ionization rate for each charge state with the characteristic
    transit time that passing and trapped impurity ions take to travel a parallel distance 
    :math:`L = q R`, defining

    .. math::

        \nu_{ion}^* \equiv \nu_{ion} \tau_t = \nu_{ion} \frac{q R}{v_{th}} = \frac{\sum_z n_z \nu_z^{ion}}{\sum_z n_z} q R \sqrt{\frac{m_{imp}}{2 k_B T_i}}

    following Ref.[1]_. If the normalized ionization rate (:math:`\nu_{ion}^*`) is less than 1, 
    then flux surface averaging of background asymmetries (e.g. from edge or beam neutrals) may 
    be taken as a good approximation of reality; in this case, 1.5D simulations of impurity transport
    are expected to be valid. If, on the other hand, :math:`\nu_{ion}^*>1` then local effects 
    may be too important to ignore. 

    Parameters
    ----------
    S_z : array (r,cs) [:math:`s^{-1}`]
         Effective ionization rates for each charge state as a function of radius. 
         Note that, for convenience within aurora, cs includes the neutral stage.
    q_prof : array (r,)
         Radial profile of safety factor
    R_prof : array (r,) or float [m]
         Radial profile of major radius, either given as an average of HFS and LFS, or also
         simply as a scalar (major radius on axis)
    imp_A : float [amu]
         Atomic mass number, i.e. number of protons + neutrons (e.g. 2 for D)
    Ti_prof : array (r,)
         Radial profile of ion temperature [:math:`eV`]
    nz_profs : array (r,cs), optional
         Radial profile for each charge state. If provided, calculate average normalized 
         ionization rate over all charge states.
    rhop : array (r,), optional
         Sqrt of poloidal flux radial grid. This is used only for (optional) plotting. 
    plot : bool, optional
         If True, plot results.
    eps_prof : array (r,), optional
         Radial profile of inverse aspect ratio, i.e. r/R, only used if plotting is requested.  

    Returns
    -------
    nu_ioniz_star : array (r,cs) or (r,)
         Normalized ionization rate. If nz_profs is given as an input, this is an average over
         all charge state; otherwise, it is given for each charge state.

    References
    ----------
    .. [1] R.Dux et al. Nucl. Fusion 60 (2020) 126039

    '''
    nu = np.zeros((S_z.shape[0],S_z.shape[1]-1))  # exclude neutral states, which have no parallel transport
    for cs in np.arange(nu.shape[1]):
        nu[:,cs] = S_z[:,cs+1] * q_prof * R_prof * np.sqrt((imp_A * constants.m_p)/(2*Ti_prof*constants.e))

    if nz_profs is not None:
        # calculate average nu_ioniz_star 
        nu_ioniz_star = np.sum(nz_profs[:,1:]*nu,axis=1)/np.sum(nz_profs[:,1:],axis=1)
    else:
        # return normalized ionization rate for each charge state
        nu_ioniz_star = nu

    if plot:
        if rhop is None:
            rhop = np.arange(nu.shape[0])
            
        fig,ax = plt.subplots()
        if nu_ioniz_star.ndim==1:
            ax.semilogy(rhop,nu_ioniz_star, label=r'$\nu_{ion}^*$')
        else:
            for cs in np.arange(nu.shape[1]):
                ax.semilogy(rhop, nu_ioniz_star[:,cs], label=f'q={cs+1}')
            ax.set_ylabel(r'$\nu_{ion}^*$')

        ax.set_xlabel(r'$\rho_p$')

        if eps_prof is not None:
            ax.semilogy(rhop, np.sqrt(eps_prof), label=r'$\sqrt{\epsilon}$')

        ax.legend().set_draggable(True)
        ax.set_xlim([0,1])



def read_adf12(filename, block, Ebeam, ne_cm3, Ti_eV, zeff):
    '''Read charge exchange effective emission coefficients from ADAS ADF12 files.

    See https://open.adas.ac.uk/adf12 for details and to download files.

    Parameters
    ----------
    filename : str
        adf12 file name/path
    block : int
        Source block selected
    Ebeam : float
        Energy of the neutral beam population of interest, in units of :math:`eV/amu`.
    ne_cm3 : float or 1D array
        Electron densities at which to evaluate coefficients, in units of :math:`cm^{-3}`.
    Ti_eV : float or 1D array
        Bulk ion temperature at which to evaluate coefficients, in units of :math:`eV`.
    Zeff : float or 1D array
        Effective background charge.

    Returns
    -------
    float or 1D array :
        Interpolated coefficients, units of :math:`cm^3/s`.

    '''
    with open(filename, 'r') as f:
        nlines = int(f.readline())

        for iline in range(block):
            cer_line = {}
            params = []
            first_line = '0'
            while not first_line[0].isalpha():
                first_line = f.readline()

            cer_line['header'] = first_line
            cer_line['qefref'] = np.float(f.readline()[:63].replace('D', 'e'))
            cer_line['parmref'] = np.float_(f.readline()[:63].replace('D', 'e').split())
            cer_line['nparmsc'] = np.int_(f.readline()[:63].split())

            for ipar, npar in enumerate(cer_line['nparmsc']):
                for q in range(2):
                    data = []
                    while npar > len(data):
                        line = f.readline()
                        if len(line) > 63:
                            name = line[63:].strip().lower()
                            cer_line[name] = []
                            if q == 0:
                                params.append(name)

                        values = np.float_(line[:63].replace('D', 'E').split())
                        values = values[values > 0]
                        if not len(values):
                            continue
                        data += values.tolist()
                    cer_line[name] = data

    # interpolate in logspace
    lqefref = np.log(cer_line['qefref'])
    
    lnq = np.zeros(np.broadcast(Ebeam, ne_cm3, Ti_eV, zeff).shape)
    lnq += lqefref * (1 - 4)
    lnq += np.interp(np.log(Ti_eV), np.log(cer_line['tiev']), np.log(cer_line['qtiev']))
    lnq += np.interp(np.log(ne_cm3), np.log(cer_line['densi']), np.log(cer_line['qdensi']))
    lnq += np.interp(np.log(Ebeam), np.log(cer_line['ener']), np.log(cer_line['qener']))
    lnq += np.interp(np.log(zeff), np.log(cer_line['zeff']), np.log(cer_line['qzeff']))
    
    return np.exp(lnq)


        
def read_adf21(filename, Ebeam, ne_cm3, Te_eV):
    '''Read ADAS ADF21 or ADF22 files.

    ADF21 files contain effective beam stopping/excitation coefficients.
    ADF22 contain effective beam emission/population coefficients.

    See https://open.adas.ac.uk/adf21 and https://open.adas.ac.uk/adf22 for details
    and to download files.

    Parameters
    ----------
    filename : str
        adf21 or adf22 file name/path
    Ebeam : float
        Energy of the neutral beam, in units of :math:`eV/amu`.
    ne_cm3 : float or 1D array
        Electron densities at which to evaluate coefficients.
    Te_eV : float or 1D array
        Electron temperature at which to evaluate coefficients.

    Returns
    -------
    float or 1D array :
        Interpolated coefficients. For ADF21 files, these have units of :math:`cm^3/s`for ADF21 files.
        For ADF22, they correspond to n=2 fractional abundances.
    '''
    
    with open(filename, 'r') as f:
        line = f.readline()
        ref = float(line.split()[1].split('=')[1])
        f.readline()
        line = f.readline()
        nE, nne, Teref = line.split()
        nE, nne = int(nE), int(nne)
        Teref = float(Teref.split('=')[1])
        f.readline()

        E = []
        while len(E) < nE:
            line = f.readline()
            E.extend([float(f) for f in line.split()])
        E = np.array(E)

        ne = []
        while len(ne) < nne:
            line = f.readline()
            ne.extend([float(f) for f in line.split()])
        ne = np.array(ne)
        f.readline()

        Q2 = []
        while len(Q2) < nne * nE:
            line = f.readline()
            Q2.extend([float(f) for f in line.split()])
        Q2 = np.reshape(Q2, (nne, nE))

        f.readline()
        line = f.readline()
        nTe, Eref, Neref = line.split()
        nTe, Eref, Neref = int(nTe), float(Eref.split('=')[1]), float(Neref.split('=')[1])

        f.readline()

        Te = []
        while len(Te) < nTe:
            line = f.readline()
            Te.extend([float(f) for f in line.split()])
        Te = np.array(Te)

        f.readline()

        Q1 = []
        while len(Q1) < nTe:
            line = f.readline()
            Q1.extend([float(f) for f in line.split()])
        Q1 = np.array(Q1)

    # clip data in available range to avoid extrapolation
    Ebeam = np.clip(Ebeam, *E[[0, -1]])
    ne_cm3 = np.clip(ne_cm3, *ne[[0, -1]])
    Te_eV = np.clip(Te_eV, *Te[[0, -1]])

    lref = np.log(ref)

    # interpolate on the requested values
    RectInt1 = interp.interp1d(np.log(Te), np.log(Q1) - lref, assume_sorted=True, kind='quadratic')
    RectInt2 = interp.RectBivariateSpline(np.log(ne), np.log(E), np.log(Q2) - lref, kx=2, ky=2)

    adf = RectInt1(np.log(Te_eV)) + RectInt2.ev(np.log(ne_cm3), np.log(Ebeam))
    return np.exp(adf + lref)



def get_natural_partition(ion, plot=True):
    '''Identify natural partition of charge states by plotting the variation of ionization energy
    as a function of charge for a given ion, using the ADAS metric :math:`2 (I_{z+1}-I_z)/(I_{z+1}+I_z)`.
    
    Parameters
    ----------
    ion : str
        Atomic symbol of species of interest.
    plot : bool
        If True, plot the variation of ionization energy.

    Returns
    -------
    q : 1D array
        Metric to identify natural partition.
    
    Notes
    -----
    A ColRadPy installation must be available for this function to work.
    '''

    try:
        # temporarily import this here, until ColRadPy dependency can be set up properly
        import colradpy
    except ImportError:
        raise ValueError('Could not import colradpy. Install this from the Github repo!')

    # find location of files containing NIST data
    colradpy_dist = os.sep.join(colradpy.__file__.split(os.sep)[:-2])
    loc = colradpy_dist+os.sep+'atomic'+os.sep+'nist_energies'

    # find energies for each charge state of interest
    _E_eV = []
    cs = []
    for filename in os.listdir(loc):
        if not filename.startswith('#') and not filename.endswith('~'):
            _ion = filename.split('_')[0]

            if _ion!=ion.lower():
                continue
            charge = int(filename.split('_')[1])

            # read energy from file
            with open(loc+os.sep+filename,'r') as f:
                cont = f.readlines()

            # last value is energy in cm^-1
            E_cm_val = float(cont[-1].split(',')[-1].strip('/n'))
            E_eV_val = constants.h*constants.c/constants.e*(E_cm_val*100.)

            cs.append(charge)
            _E_eV.append(E_eV_val)

    idx = np.argsort(cs)
    E_eV = np.array(_E_eV)[idx]

    # compute ADAS natural partitioning metric
    q = []
    for i in np.arange(1,len(E_eV)-1):
        q.append( 2*(E_eV[i+1] - E_eV[i])/(E_eV[i+1]+E_eV[i]))

    if plot:
        fig,ax = plt.subplots()
        
        ax.plot(np.arange(len(q)), q)
        ax.set_xlabel('Z')
        ax.set_title(r'$2\times (I_{z+1}-I_z)/(I_{z+1}+I_z)$')

        # take running mean over 7 adjacent charge states as indicated by Foster's thesis
        q_mean = np.convolve(q, np.ones(7)/7, mode='same')
        plt.plot(q_mean)

    return q
<|MERGE_RESOLUTION|>--- conflicted
+++ resolved
@@ -810,59 +810,7 @@
 
 
 
-<<<<<<< HEAD
 def interp_atom_prof(atom_table, xprof, yprof, log_val=False, x_multiply=True):
-=======
-    Parameters
-    ----------
-    grids: list of arrays, N=len(grids), arbitrary N
-        List of 1D arrays with equally spaced grid values for each dimension
-    values: N+1 dimensional array of values used for interpolation
-        Values to interpolate. The first dimension typically refers to different ion stages, for which 
-        data is provided on the input grids. Other dimensions refer to values on the N-dimensional grids.
-
-    """
-    def __init__(self, grids, values):
-
-        self.values = np.ascontiguousarray(values)
-        for g,s in  zip(grids,values.shape[1:]):
-            if len(g) != s: raise Exception('wrong size of values array')
-
-        self.offsets = [g[0] for g in grids]
-        self.scales  = [(g[-1]-g[0])/(n-1) for g,n in zip(grids, values.shape[1:])]
-        self.N = values.shape[1:]
-
-    def __call__(self, *coords):
-        '''Transform coords into pixel values and provide interpolated result.
-
-        Parameters
-        ----------
-        coords:  list of arrays
-            List of 1D arrays for the N coordines (N=1 or N=2). These arrays must be of the same shape.
-        '''
-        out_shape = coords[0].shape
-
-        coords = np.array(coords).T
-        coords -= self.offsets
-        coords /= self.scales
-        coords = coords.T
-
-        # clip dimension - gives extrapolation by nearest value
-        for coord, n in zip(coords, self.N):
-            np.clip(coord,0,n-1,coord)
-
-        # prepare output array
-        inter_out = np.empty((self.values.shape[0],)+out_shape, dtype=self.values.dtype)
-
-        # fast interpolation on a N-dimensional regular grid
-        for out,val in zip(inter_out,self.values):
-            scipy.ndimage.map_coordinates(val, coords, order=1, output=out)
-
-        return inter_out
-
-
-def interp_atom_prof(atom_table,xprof, yprof,log_val=False, x_multiply=True):
->>>>>>> 98b1f73e
     r''' Fast interpolate atomic data in atom_table onto the xprof and yprof profiles.
     This function assume that xprof, yprof, x, y, table are all base-10 logarithms,
     and xprof, yprof are equally spaced.
@@ -895,47 +843,20 @@
     '''
     x, y, table = atom_table
 
-<<<<<<< HEAD
-=======
     if x_multiply and xprof is None:
         raise ValueError('Cannot multiply output by 10^{xprof} because xprof is None!')
 
     if x_multiply: # multiplying of logarithms is just adding
-        table = table + x*np.log(10)  # don't modify original table, create copy
-
-
->>>>>>> 98b1f73e
+        table = table + x  # don't modify original table, create copy
+
     if (abs(table-table[...,[0]]) < 0.05).all() or xprof is None:
         # 1D interpolation if independent of the last dimension - like SXR radiation data
         
-        if np.all(np.diff(y) == (y[1] - y[0])):
-            # ADAS y grid is equally spaced (almost always the case)
-            reg_interp = CartesianGrid((y, ),table[:,:,0]*np.log(10))
-        else:
-            # ADAS y-grid is not equally spaced -- cannot use fast CartesianGrid
-            reg_interp = interp1d(y, table[:,:,0]*np.log(10), axis=1, copy=False, assume_sorted=True)
-
-<<<<<<< HEAD
         reg_interp = CartesianGrid((y, ), table[:,:,0]*np.log(10))
-=======
->>>>>>> 98b1f73e
         interp_vals = reg_interp(yprof)
 
     else: # 2D interpolation, assume ADAS grids are equally spaced (only small inaccuracies in data files)
 
-<<<<<<< HEAD
-    else: # 2D interpolation
-        if x_multiply: # multipling of logarithms is just adding
-            table = table + x  # don't modify original table, create copy
-            
-        # broadcast both variables to the same shape
-        xprof, yprof = np.broadcast_arrays(xprof, yprof)
-        
-        # perform fast linear interpolation
-        reg_interp = CartesianGrid((x, y), table.swapaxes(1,2)*np.log(10))
-        interp_vals = reg_interp(xprof,yprof) 
-    
-=======
         # broadcast both variables to the same shape
         xprof, yprof = np.broadcast_arrays(xprof, yprof)
 
@@ -944,7 +865,6 @@
             
         interp_vals = reg_interp(xprof, yprof)
 
->>>>>>> 98b1f73e
     # reshape to shape(nt,nion,nr)
     interp_vals = interp_vals.swapaxes(0,1)
 
