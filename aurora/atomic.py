'''Collection of classes and functions for loading, interpolation and processing of atomic data. 
Refer also to the adas_files.py script. 
'''
import numpy as np
import matplotlib.pyplot as plt
from scipy.interpolate import RectBivariateSpline, interp1d
from matplotlib import cm
import os, sys, copy
import scipy.ndimage
from scipy.linalg import svd
from scipy import constants

from . import adas_files


def get_adas_file_types():
    '''Obtain a description of each ADAS file type and its meaning in the context of Aurora.

    Returns
    ------------
    dict
        Dictionary with keys given by the ADAS file types and values giving a description for them.

    Notes
    ---------
    For background on ADAS generalized collisional-radiative modeling and data formats, refer to 
    [1]_.

    References
    -----------------
    
    .. [1] Summers et al., "Ionization state, excited populations and emission of impurities 
       in dynamic finite density plasmas: I. The generalized collisional-radiative model for 
       light elements", Plasma Physics and Controlled Fusion, 48:2, 2006

    '''
    
    return {'acd':'effective recombination',
            'scd':'effective ionization',
            'prb':'continuum radiation',
            'plt':'line radiation',
            'ccd':'thermal charge exchange',
            'prc':'thermal charge exchange continuum radiation',
            'pls':'line radiation in the SXR range',
            'prs':'continuum radiation in the SXR range',
            'brs':'continuum spectral bremstrahlung',
            'fis':'sensitivity in the SXR range',
            'pbs':'impurity bremsstrahlung in SXR range, also included in prs files'
    }


class adas_file:
    '''Read ADAS file in ADF11 format over the given density and temperature grids. 
    Note that such grids vary between files, and the species they refer to may too.

    Refer to ADAS documentation for details on each file.

    Parameters
    ----------
    filepath : str
        Path to location where ADAS file is located.
    '''
    def __init__(self, filepath):
        
        self.filepath = filepath
        self.filename=filepath.split('/')[-1]
        self.file_type = self.filename[:3]

        if self.file_type not in ['brs','sxr']:
            self.imp = self.filename.split('_')[1].split('.')[0]

        # get data
        self.load()

        # settings for plotting
        self.n_ion  = self.data.shape[0]
        self.ncol = np.ceil(np.sqrt(self.n_ion))
        self.nrow = np.ceil(self.n_ion/self.ncol)


    def load(self):

        with open(self.filepath) as f:
            header = f.readline()
            n_ions, n_ne, n_T = header.split()[:3]
            details = ' '.join(header.split()[3:])

            f.readline()

            n_ions,n_ne,n_T = int(n_ions),int(n_ne),int(n_T)
            logT = []
            logNe = []
            while len(logNe)< n_ne:
                line = f.readline()
                logNe = logNe+[float(n) for n in line.split()]
            while len(logT)< n_T:
                line = f.readline()
                logT = logT+[float(t) for t in line.split()]

            logT = np.array(logT)
            logNe = np.array(logNe)

            data = []
            for i_ion in range(n_ions):
                f.readline()
                plsx = []
                while len(plsx)< n_ne*n_T:
                    line = f.readline()
                    plsx = plsx+[float(L) for L in line.split()]
                plsx = np.array(plsx).reshape(n_T, n_ne)
                data.append(np.array(plsx))

        self.logNe = logNe; self.logT = logT; self.data = np.array(data)


    def plot(self, fig=None, axes=None):
        '''Plot data from input ADAS file. If provided, the arguments allow users to overplot
        and compare data from multiple files. 

        Parameters
        ----------
        fig : matplotlib Figure object
            If provided, add specification as to which ADAS file is being plotted.
        axes : matplotlib Axes object (or equivalent)
            If provided, plot on these axes. Note that this typically needs to be a set of axes
            for each plotted charge state. Users may want to call this function once first to get
            some axes, and then pass those same axes to a second call for another file to compare with.
        '''
        if fig is None or axes is None:
            fig,axes = plt.subplots(int(self.ncol),int(self.nrow), sharex=True, sharey=True)

        axes = np.atleast_2d(axes)
        colormap = cm.rainbow
        if fig is not None:
            fig.suptitle(self.filename+'  '+ get_adas_file_types()[self.file_type])

        for i,ax in enumerate(axes.flatten()):
            if i >= self.n_ion: break
            if all(self.data[i,:,:].std(axis=1)==0): #independent of density
                ax.plot(self.logT, self.data[i,:,0])
            else:
                ax.set_prop_cycle('color', colormap( np.linspace(0,1,self.data.shape[2])))
                ax.plot(self.logT, self.data[i])
            ax.grid(True)
            if self.file_type != 'brs':
                charge = i+1 if self.file_type in ['scd','prs','ccd','prb'] else i+2
                ax.set_title(self.imp+'$^{%d\!+}$'% (charge-1))   # check?

        for ax in axes[-1]:
            ax.set_xlabel('$\log T_e\ \mathrm{[eV]}$')
        for ax in axes[:,0]:
            if self.file_type in ['scd','acd','ccd']:
                ax.set_ylabel('$\log('+self.file_type+')\ \mathrm{[cm^3/s]}$')
            elif self.file_type in ['prb','plt','prc','pls','brs','prs']:
                ax.set_ylabel('$\log('+self.file_type+')\ \mathrm{[W\cdot cm^3]}$')


def read_filter_response(filepath, adas_format=True, plot=False):
    '''Read a filter response function over energy. 

    This function attempts to read the data checking for the following formats (in this order):
    
    #. The ADAS format. Typically, this data is from obtained from http://xray.uu.se and produced
       via ADAS routines. 

    #. The format returned by the `Center for X-Ray Optics website  <https://henke.lbl.gov/optical_constants/filter2.html>`__ .

    Note that filter response functions are typically a combination of a filter transmissivity 
    and a detector absorption. 

    Parameters
    ----------
    filepath : str
        Path to filter file of interest.
    plot : bool
        If True, the filter response function is plotted. 
    
    '''
    E_eV=[]
    response=[]
    try:
        # Attempt to read ADAS format
        with open(filepath) as f:

            header = f.readline()
            num = int(header.split()[0])

            # *****
            f.readline()

            while len(E_eV)< num:
                line = f.readline()
                E_eV += [float(n) for n in line.split()]
            while len(response)< num:
                line = f.readline()
                response += [float(t) for t in line.split()]

        # energy and response function are written in natural logs
        E_eV = np.concatenate(([0.,], np.array(np.exp(E_eV))))
        response = np.concatenate(([0.,], np.array(np.exp(response))))
    except ValueError:
        try:
            # Attempt to read CXRO format
            with open(filepath) as f:
                contents = f.readlines()

            for line in contents[2:]:
                tmp = line.strip().split()
                E_eV.append(float(tmp[0]))
                response.append(float(tmp[1]))
            E_eV=np.concatenate(([0.,], np.array(E_eV)))
            response=np.concatenate(([0.,],np.array(response)))
        except ValueError:
            raise ValueError('Unrecognized filter function format...')
    
    if plot:
        fig,ax = plt.subplots()
        ax.semilogx(E_eV, response)
        ax.set_xlabel('Photon energy [eV]')
        ax.set_ylabel('Detector response efficiency')
        plt.tight_layout()

    return E_eV, response

    
def get_atom_data(imp, files=['acd','scd']):
    ''' Collect atomic data for a given impurity from all types of ADAS files available or
    for only those requested. 

    Parameters
    ----------
    imp : str
        Atomic symbol of impurity ion.
    files : list or dict
        ADAS file types to be fetched. Default is ["acd","scd"] for effective ionization 
        and recombination rates (excluding CX) using default files, listed in :py:func:`~aurora.adas_files_adas_files_dict`.
        If users prefer to use specific files, they may pass a dictionary instead, of the form

        .. code-block:: python

            {'acd': 'acd89_ar.dat', 'scd': 'scd89_ar.dat'}

        or

        .. code-block:: python

            {'acd': 'acd89_ar.dat', 'scd': None}

        if only some of the files need specifications and others (given as None) should be 
        taken from the default files.
    
    Returns
    -------
    atom_data : dict
        Dictionary containing data for each of the requested files. 
        Each entry of the dictionary gives log-10 of ne, log-10 of Te and log-10 of the data
        as attributes atom_data[key].logNe, atom_data[key].logT, atom_data[key].data
    '''

    try:
        # default files dictionary
        all_files = adas_files.adas_files_dict()[imp] # all default files for a given species
    except KeyError:
        raise KeyError(f'ADAS data not available for ion {imp}!')
    
    if isinstance(files, dict):
        # user provided files choices as a dictionary
        for filename in files:
            if files[filename] is not None:
                all_files[filename] = files[filename]

    # exclude files not of interest
    keys_to_delete = [key for key in all_files if key not in files]
    for key in keys_to_delete:
        del all_files[key]

    for filecheck in files:
        if filecheck not in all_files:
            raise ValueError(f'Could not fetch {imp} {filecheck.upper()} file!')
    
    atom_data = {}
    for filetype in all_files:

        # find location of required ADF11 file
        fileloc = adas_files.get_adas_file_loc(all_files[filetype],filetype='adf11')
    
        # load specific file and add it to output dictionary
        res = adas_file(fileloc)
        atom_data[filetype] = res.logNe, res.logT, res.data

    return atom_data


def null_space(A):
    '''Find null space of matrix `A`.
    '''
    u, s, vh = svd(A, full_matrices=True)
    Q = vh[-1,:].T.conj()    # -1 index is after infinite time/equilibration
    # return the smallest singular eigenvalue
    return Q, s[-2]  # matrix is singular, so last index is ~0



def superstage_rates(R, S, superstages,save_time=None):
    '''Compute rate for a set of ion superstages. 
    Input and output rates are log-values in arbitrary base.

    Parameters
    ----------
    R : array (time,nZ,space)
        Array containing the effective recombination rates for all ion stages, 
        These are typically combinations of radiative and dielectronic recombination, 
        possibly also of charge exchange recombination.
    S : array (time,nZ,space)
        Array containing the effective ionization rates for all ion stages.
    superstages : list or 1D array
        Indices of charge states of chosen ion that should be included. 
    save_time : list or 1D array of bools
        Indices of the timeslcies which are actually returned by AURORA
    
    Returns
    -------
    superstages : array
        Set of superstages including 0,1 and final stages if these were missing in the input.
    R_rates_super : array (time,nZ-super,space)
        effective recombination rates for superstages
    S_rates_super : array (time,nZ-super,space)
        effective ionization rates for superstages
    fz_upstage : array (space, nZ, time_
        fractional abundances of stages within superstages

    '''
    Z_imp = S.shape[1]
    
    # check input superstages
    if 1 not in superstages:
        print('Warning: 1th superstage was included')
        superstages = np.r_[1,superstages]
    if 0 not in superstages:
        print('Warning: 0th superstage was included')
        superstages = np.r_[0,superstages]
    if np.any(np.diff(superstages)<=0):
        print('Warning: sorted superstages in increasing order')
        superstages = np.sort(superstages)
    if superstages[-1] > Z_imp:
        raise Exception('The highest superstage must be less than Z_imp = %d'%Z_imp)
    superstages = np.array(superstages)

    # indexing that accounts for no recomb of neutral stage or ionization of full-stripped stage
    R_rates_super = R[:,superstages[1:]-1]
    S_rates_super = S[:,superstages[1:]-1]
    
    if len(S) == 1 or save_time is None: # time averaged kinetic profiles
        t_slice = slice(None,None)
        nt = 1
    else: # time resolved kinetic profiles
        t_slice = save_time
        nt = save_time.sum()
    
    # fractional abundance of supestages used for upstaging. 
    fz_upstage = np.ones((R.shape[-1], Z_imp+1, nt))

    # add fully-stripped charge state
    _superstages = np.r_[superstages, Z_imp+1]

    for i in range(len(_superstages)-1):
        if _superstages[i]+1!= _superstages[i+1]:
            sind = slice(_superstages[i]-1, _superstages[i+1]-1)
            
            # calculate fractional abundances within the superstage
            rate_ratio =  S[:,sind]/R[:,sind]
            fz = np.cumprod(rate_ratio, axis=1) 
            fz /= np.maximum(1e-60,fz.sum(1))[:,None] # prevents zero division

            # preserve recombination of fully-stripped stage
            if i < len(_superstages)-1:
                R_rates_super[:,i-1] *= np.maximum(fz[:,0],1e-60)

            # preserve ionization of neutral stage
<<<<<<< HEAD
            if i > 1:
                S_rates_super[:,i-1] /= np.maximum(fz[:,0],1e-60)
=======
            S_rates_super[:,i] *= np.maximum(fz[:, -1],1e-60)

>>>>>>> e9c0acb7

            # fractional abundances inside of each superstage
            fz_upstage[:,_superstages[i]:_superstages[i+1]] = fz.T[:,:,t_slice]

    return superstages, R_rates_super, S_rates_super, fz_upstage

def get_frac_abundances(atom_data, ne_cm3, Te_eV=None, Ti_eV=None, n0_by_ne=0.0, superstages=[],
                        ne_tau=np.inf, plot=True, ax = None, rho = None,
                        rho_lbl=None):
    r'''Calculate fractional abundances from ionization and recombination equilibrium.
    If n0_by_ne is not 0, radiative recombination and thermal charge exchange are summed.

    This method can work with ne,Te and n0_by_ne arrays of arbitrary dimension, but plotting 
    is only supported in 1D (defaults to flattened arrays).

    Parameters
    ----------
    atom_data : dictionary of atomic ADAS files (only acd, scd are required; ccd is 
        necessary only if include_cx=True)
    ne_cm3 : float or array
        Electron density in units of :math:`cm^{-3}`
    Te_eV : float or array, optional
        Electron temperature in units of eV. If left to None, the Te grid given in the 
        atomic data is used.
    Ti_eV : float or array, optional
        Bulk ion temperature in units of eV. If left to None, Ti is set to be equal to Te
    n0_by_ne: float or array, optional
        Ratio of background neutral hydrogen to electron density. If not 0, CX is considered.
    superstages : list or 1D array
        Indices of charge states of chosen ion that should be included. If left empty, all ion stages
        are included. If only some indices are given, these are modeled as "superstages".
    ne_tau : float, opt
        Value of electron density in :math:`m^{-3}\cdot s` :math:`\times` particle residence time. 
        This is a scalar value that can be used to model the effect of transport on ionization equilibrium. 
        Setting ne_tau=np.inf (default) corresponds to no effect from transport. 
    plot : bool, optional
        Show fractional abundances as a function of ne,Te profiles parameterization.
    ax : matplotlib.pyplot Axes instance
        Axes on which to plot if plot=True. If False, it creates new axes
    rho : list or array, optional
        Vector of radial coordinates on which ne,Te (and possibly n0_by_ne) are given. 
        This is only used for plotting, if given. 
    rho_lbl: str, optional
        Label to be used for rho. If left to None, defaults to a general "x".

    Returns
    -------
    Te : array
        electron temperatures as a function of which the fractional abundances and
        rate coefficients are given.
    fz : array, (space,nZ)
        Fractional abundances across the same grid used by the input ne,Te values. 

    '''
    # if input arrays are multi-dimensional, flatten them here and restructure at the end
    _ne = np.ravel(ne_cm3)
    _Te = np.ravel(Te_eV) if Te_eV is not None else None
    _Ti = np.ravel(Ti_eV) if Ti_eV is not None else _Te
    _n0_by_ne = np.ravel(n0_by_ne)
    if superstages is None: superstages = []

    include_cx = False if not np.any(n0_by_ne) else True

    Te, S, R, cx = get_cs_balance_terms(atom_data, _ne, _Te, _Ti, include_cx=include_cx)
    Z_imp = S.shape[1]
    
    if include_cx:
        # Get an effective recombination rate by summing radiative & CX recombination rates
        R += n0_by_ne[:,None]*cx

    rate_ratio = np.hstack((np.ones_like(Te)[:, None], S/R))
    fz_full = np.cumprod(rate_ratio, axis=1)
    fz_full /= fz_full.sum(1)[:, None]
    
    # Enable use of superstages
    if len(superstages):
        
        # superstage_rates expects values in shape (time,nZ,space)
        superstages, R, S,_ = superstage_rates(R.T[None], S.T[None], superstages)
        R = R[0].T; S = S[0].T

        rate_ratio = np.hstack((np.ones_like(Te)[:, None], S/R))
        fz_super = np.cumprod(rate_ratio, axis=1)
        fz_super /= fz_super.sum(1)[:, None]
        
        # bundled stages can have very high values -- clip here
        R = np.clip(R, 1e-25, 1) 
        S = np.clip(S, 1e-25, 1)

        _superstages = np.r_[superstages, Z_imp+1]

    if plot:
        # plot fractional abundances (only 1D)
        if ax is None:
            fig,axx = plt.subplots()
        else:
            axx = ax

        if rho is None:
            x = Te
            axx.set_xlabel('T$_e$ [eV]')
            axx.set_xscale('log')
        else:
            if rho_lbl is None: rho_lbl='x'
            x = rho
            axx.set_xlabel(rho_lbl)

        axx.set_prop_cycle('color',cm.plasma(np.linspace(0,1,fz_full.shape[1])))

        css=0
        for cs in range(fz_full.shape[1]):
            l = axx.semilogy(x, fz_full[:,cs], ls='--')
            imax = np.argmax(fz_full[:,cs])
            axx.text(np.max([0.1,x[imax]]), fz_full[imax,cs], cs,
                     horizontalalignment='center', clip_on=True)

            if len(_superstages) and cs in _superstages:
                axx.semilogy(x, fz_super[:,css], c=l[0].get_color(), ls='-')
                imax = np.argmax(fz_super[:,css])
                
                if _superstages[css]==Z_imp:
                    lbl = r'{'+f'{_superstages[css]}'+r'}'
                else:
                    if _superstages[css]!=_superstages[css+1]-1:
                        lbl = r'{'+f'{_superstages[css]},{_superstages[css+1]-1}'+r'}'
                    else:
                        lbl = r'{'+f'{_superstages[css]}'+r'}'
                axx.text(np.max([0.05,x[imax]]), fz_super[imax,css], lbl,
                         horizontalalignment='center', clip_on=True, backgroundcolor='w')
                css += 1

        axx.grid('on')
        axx.set_ylim(1e-2,1.5)
        axx.set_xlim(x[0],x[-1])
        plt.tight_layout()

    if np.size(ne_cm3)>1:
        # re-structure to original array dimensions
        Te = Te.reshape(np.array(ne_cm3).shape)
        fz_full = fz_full.reshape(*np.array(ne_cm3).shape, fz_full.shape[1])
        if len(superstages):
            fz_super = fz_super.reshape(*np.array(ne_cm3).shape, fz_super.shape[1])
    
    return [Te,] + [fz_super if len(superstages) else fz_full,]
 





def get_cs_balance_terms(atom_data, ne_cm3=5e13, Te_eV=None, Ti_eV=None, include_cx=True):
    '''Get S, R and cx rates on the same logTe grid. 
    
    Parameters
    ----------
    atom_data : dictionary of atomic ADAS files (only acd, scd are required; ccd is 
        necessary only if include_cx=True)
    ne_cm3 : float or array
        Electron density in units of :math:`cm^{-3}`
    Te_eV : float or array
        Electron temperature in units of eV. If left to None, the Te grid
        given in the atomic data is used.
    Ti_eV : float or array
        Bulk ion temperature in units of eV, only needed for CX. If left to None, Ti is set equal to Te.
    include_cx : bool
        If True, obtain charge exchange terms as well. 
    
    Returns
    -------
    Te : array (n_Te)
        Te grid on which atomic rates are given
    S, R (,cx): arrays (n_ne,n_Te)
        atomic rates for effective ionization, radiative+dielectronic
        recombination (+ charge exchange, if requested). All terms will be in units of :math:`s^{-1}`. 
    '''
    

    if Te_eV is None:
        # find smallest Te grid from all files
        _, logTe1,_ = atom_data['scd']
        _, logTe2,_ = atom_data['acd']

        minTe = max(logTe1[0],logTe2[0])
        maxTe = min(logTe1[-1],logTe2[-1])  # avoid extrapolation

        if include_cx:
            _, logTe3,_ = atom_data['ccd']  # thermal cx recombination
            minTe = max(minTe,logTe3[0])
            maxTe = min(maxTe,logTe3[-1])  # avoid extrapolation

        Te_eV = np.logspace(minTe,maxTe,200)
 

    logne = np.log10(ne_cm3)
    logTe = np.log10(Te_eV)

    S = interp_atom_prof(atom_data['scd'], logne, logTe, x_multiply=True)
    R = interp_atom_prof(atom_data['acd'], logne, logTe, x_multiply=True)
    if include_cx:
        logTi = np.log10(Ti_eV) if Ti_eV is not None else logTe
        x,y,tab = atom_data['ccd']         
        # select appropriate number of charge states
        # this allows use of CCD files from higher-Z ions because of simple CX scaling
        cx = interp_atom_prof((x,y,tab[:S.shape[1]]), logne, logTi, x_multiply=True)
    else:
        cx = None
    
    return Te_eV, S, R, cx



def get_atomic_relax_time(atom_data, ne_cm3, Te_eV=None, Ti_eV=None, n0_by_ne=0.0, superstages=[],
                        ne_tau=np.inf, plot=True, ax = None, ls='-'):
    r'''Obtain the relaxation time of the ionization equilibrium for a given atomic species.

    If n0_by_ne is not 0, thermal charge exchange is added to radiative and dielectronic recombination.
    This function can work with ne,Te and n0_by_ne arrays of arbitrary dimension.
    It uses a matrix SVD approach in order to find the relaxation rates, as opposed to the simpler
    approach of :py:func:`~aurora.get_frac_abundances`, but fractional abundances produced by the two
    methods should be the same.

    Parameters
    ----------
    atom_data : dictionary of atomic ADAS files (only acd, scd are required; ccd is 
        necessary only if n0_by_ne is not 0).
    ne_cm3 : float or array
        Electron density in units of :math:`cm^{-3}`.
    Te_eV : float or array, optional
        Electron temperature in units of eV. If left to None, the Te grid given in the atomic data is used.
    Ti_eV : float or array
        Bulk ion temperature in units of eV, only needed for CX. If left to None, Ti is set equal to Te.
    n0_by_ne: float or array, optional
        Ratio of background neutral hydrogen to electron density. If set to 0, CX is not considered.
    superstages : list or 1D array
        Indices of charge states of chosen ion that should be included. If left empty, all ion stages
        are included. If only some indices are given, these are modeled as "superstages".
    ne_tau : float, opt
        Value of electron density in :math:`m^{-3}\cdot s` :math:`\times` particle residence time. 
        This is a scalar value that can be used to model the effect of transport on ionization equilibrium. 
        Setting ne_tau=np.inf (default) corresponds to no effect from transport. 
    plot : bool, optional
        If True, the atomic relaxation time is plotted as a function of Te. Default is True.
    ax : matplotlib.pyplot Axes instance
        Axes on which to plot if plot=True. If False, new axes are created.
    ls : str, optional
        Line style for plots. Continuous lines are used by default. 

    Returns
    -------
    Te : array
        electron temperatures as a function of which the fractional abundances and
        rate coefficients are given.
    fz : array, (space,nZ)
        Fractional abundances across the same grid used by the input ne,Te values. 
    rate_coeffs : array, (space, nZ)
        Rate coefficients in units of [:math:`s^{-1}`]. 
    '''
    # if input arrays are multi-dimensional, flatten them here and restructure at the end
    _ne = np.ravel(ne_cm3)
    _Te = np.ravel(Te_eV) if Te_eV is not None else None
    _Ti = np.ravel(Ti_eV) if Ti_eV is not None else _Te
    _n0_by_ne = np.ravel(n0_by_ne)

    include_cx = False if not np.any(n0_by_ne) else True

    Te, S, R, cx = get_cs_balance_terms(atom_data, _ne, _Te, include_cx=include_cx)
    
    if include_cx:
        # Get an effective recombination rate by summing radiative & CX recombination rates
        R += cx*_n0_by_ne
        
    # Enable use of superstages
    if len(superstages):
        _, R, S,_ = superstage_rates(R, S, superstages)

    # numerical method that calculates also rate_coeffs
    nion = R.shape[1]
    fz  = np.zeros((Te.size,nion+1))
    rate_coeffs = np.zeros(Te.size)

    for it,t in enumerate(Te):
        A = - np.diag(np.r_[S[it], 0] + np.r_[0, R[it]] + 1e6 / ne_tau) + np.diag(S[it], -1) + np.diag(R[it], 1)

        N,rate_coeffs[it] = null_space(A)
        fz[it] = N/np.sum(N)

 
    if np.size(ne_cm3)>1:
        # re-structure to original array dimensions
        Te = Te.reshape(np.shape(ne_cm3))
        fz = fz.reshape(*np.shape(ne_cm3), fz.shape[1])
        rate_coeffs = rate_coeffs.reshape(np.shape(ne_cm3))

    if plot:
        # Now plot relaxation times
        if ax is None:
            fig,ax = plt.subplots()
            
        ax.loglog(Te,1e3/rate_coeffs,'b' )
        ax.set_xlim(Te[0],Te[-1])
        ax.grid('on')
        ax.set_xlabel('T$_e$ [eV]')
        ax.set_ylabel(r'$\tau_\mathrm{relax}$ [ms]')
        
    return Te, fz, rate_coeffs



class CartesianGrid:
    """Fast linear interpolation for 1D and 2D vecctor data on equally spaced grids.
    This offers optimal speed in Python for interpolation of atomic data tables such
    as the ADAS ones.

    Parameters
    ----------
    grids: list of arrays, N=len(grids), N=1 or N=2
        List of 1D arrays with equally spaced grid values for each dimension
    values: N+1 dimensional array of values used for interpolation
        Values to interpolate. The first dimension typically refers to different ion stages, for which 
        data is provided on the input grids. Other dimensions refer to values on the density and temperature grids.
    """
    def __init__(self, grids, values):

        values = np.ascontiguousarray(np.moveaxis(values, 0, -1))
        self.N = values.shape[:-1]

        if len(self.N) > 2:
            raise OMFITexception('Only 1 and 2 dimensional interpolation is supported')

        for g, s in zip(grids, self.N):
            if len(g) != s:
                raise OMFITexception('wrong size of values array')

        self.offsets = [g[0] for g in grids]
        self.scales = [(g[-1] - g[0]) / (n - 1) for g, n in zip(grids, self.N)]

        A = []
        if len(self.N) == 1:
            A.append(values[:-1])
            A.append(values[1:] - A[0])

        if len(self.N) == 2:
            A.append(values[:-1, :-1])
            A.append(values[1:, :-1] - A[0])
            A.append(values[:-1, 1:] - A[0])
            A.append(values[1:, 1:] - A[2] - A[1] - A[0])

        self.A = A

    def __call__(self, *coords):
        """Evaluate the interpolation at the input `coords` values.
        
        This offers optimally-fast linear interpolation for 1D and  2D dimensional vector data 
        on a equally spaced grids
        
        Parameters
        ----------
        coords:  list of arrays
            List of 1D arrays for the N coordines (N=1 or N=2). These arrays must be of the same shape.
 
        """
        coords = np.array(coords).T
        coords -= self.offsets
        coords /= self.scales
        coords = coords.T

        # clip dimension - it will extrapolation by a nearest value
        for coord, n in zip(coords, self.N):
            np.clip(coord, 0, n - 1.00001, coord)

        #  en.wikipedia.org/wiki/Bilinear_interpolation#Unit_square

        # get indicies x and weights dx
        x = np.int16(coords)  # fast floor(x) function
        coords -= x  # frac(x)
        dx = coords[..., None]

        # prepare coefficients
        if len(self.N) == 1:  # linear interpolation
            # inplace evaluate linear  interpolation
            inter_out = self.A[1][x[0]]
            inter_out *= dx[0]
            inter_out += self.A[0][x[0]]

        else:  # bilinear interpolation
            # inplace evaluate linear  interpolation
            inter_out = self.A[1][x[0], x[1]]
            inter_out *= dx[0]
            inter_out += self.A[0][x[0], x[1]]

            _tmp = self.A[3][x[0], x[1]]
            _tmp *= dx[0]
            _tmp += self.A[2][x[0], x[1]]
            _tmp *= dx[1]
            inter_out += _tmp

        return np.moveaxis(inter_out, -1, 0)


class CartesianGrid_Ndim:
    """
    Linear multivariate Cartesian grid interpolation in arbitrary dimensions
    This is a regular grid with equal spacing.

    Use :py:class:`~aurora.atomic.CartesianGrid` for a version that is optimally fast
    in 2 dimensions only.

    Parameters
    ----------
    grids: list of arrays, N=len(grids), arbitrary N
        List of 1D arrays with equally spaced grid values for each dimension
    values: N+1 dimensional array of values used for interpolation
        Values to interpolate. The first dimension typically refers to different ion stages, for which 
        data is provided on the input grids. Other dimensions refer to values on the N-dimensional grids.

    """
    def __init__(self, grids, values):

        self.values = np.ascontiguousarray(values)
        for g,s in  zip(grids,values.shape[1:]):
            if len(g) != s: raise Exception('wrong size of values array')

        self.offsets = [g[0] for g in grids]
        self.scales  = [(g[-1]-g[0])/(n-1) for g,n in zip(grids, values.shape[1:])]
        self.N = values.shape[1:]

    def __call__(self, *coords):
        '''Transform coords into pixel values and provide interpolated result.

        Parameters
        ----------
        coords:  list of arrays
            List of 1D arrays for the N coordines (N=1 or N=2). These arrays must be of the same shape.
        '''
        out_shape = coords[0].shape

        coords = np.array(coords).T
        coords -= self.offsets
        coords /= self.scales
        coords = coords.T

        # clip dimension - gives extrapolation by nearest value
        for coord, n in zip(coords, self.N):
            np.clip(coord,0,n-1,coord)

        #prepare output array
        inter_out = np.empty((self.values.shape[0],)+out_shape, dtype=self.values.dtype)

        # fast interpolation on a N-dimensional regular grid
        for out,val in zip(inter_out,self.values):
            scipy.ndimage.map_coordinates(val, coords, order=1, output=out)

        return inter_out


def interp_atom_prof(atom_table,xprof, yprof,log_val=False, x_multiply=True):
    r''' Fast interpolate atomic data in atom_table onto the xprof and yprof profiles.
    This function assume that xprof, yprof, x,y, table are all base-10 logarithms,
    and xprof, yprof are equally spaced.

    Parameters
    ----------
    atom_table : list
        List with x,y, table = atom_table, containing atomic data from one of the ADAS files. 
    xprof : array (nt,nr)
        Spatio-temporal profiles of the first coordinate of the ADAS file table (usually 
        electron density in :math:`cm^{-3}`)
    yprof : array (nt,nr)
        Spatio-temporal profiles of the second coordinate of the ADAS file table (usually 
        electron temperature in :math:`eV`)
    log_val : bool
        If True, return natural logarithm of the data
    x_multiply : bool
        If True, multiply output by :math:`10^{xprof}`. 

    Returns
    -------
    interp_vals : array (nt,nion,nr)
        Interpolated atomic data on time,charge state and spatial grid that correspond to the 
        ion of interest and the spatiotemporal grids of xprof and yprof. 
    '''
    x,y, table = atom_table

    if (abs(table-table[...,[0]]).all()  < 0.05) or xprof is None:
        # 1D interpolation if independent of the last dimension - like SXR radiation data

        reg_interp = CartesianGrid((y, ),table[:,:,0]*np.log(10))
        interp_vals = reg_interp(yprof) 

        # multipling of logarithms is just adding
        if x_multiply and xprof is not None:
            interp_vals += xprof*np.log(10)

    else: # 2D interpolation
        if x_multiply: #multipling of logarithms is just adding
            table += x
        # broadcast both variables in the sae shape
        xprof, yprof = np.broadcast_arrays(xprof, yprof)
        #perform fast linear interpolation
        reg_interp = CartesianGrid((x, y),table.swapaxes(1,2)*np.log(10))
        interp_vals = reg_interp(xprof,yprof) 
    
    # reshape to shape(nt,nion,nr)
    interp_vals = interp_vals.swapaxes(0,1)

    if not log_val:
        # return actual value, not logarithm
        np.exp(interp_vals, out=interp_vals)

    return interp_vals





def gff_mean(Z,Te):
    '''
    Total free-free gaunt factor yielding the total radiated bremsstrahlung power
    when multiplying with the result for gff=1.
    Data originally from Karzas & Latter, extracted from STRAHL's atomic_data.f.
    '''
    from scipy.constants import e,h,c,Rydberg
    thirteenpointsix = h*c*Rydberg/e

    log_gamma2_grid =[-3.000,-2.833,-2.667,-2.500,-2.333,-2.167,-2.000,-1.833,-1.667,-1.500,
                        -1.333,-1.167,-1.000,-0.833,-0.667,-0.500,-0.333,-0.167, 0.000, 0.167,
                        0.333, 0.500, 0.667, 0.833, 1.000]

    gff_mean_grid = [1.140, 1.149, 1.159, 1.170, 1.181, 1.193, 1.210, 1.233, 1.261, 1.290,
                     1.318, 1.344, 1.370, 1.394, 1.416, 1.434, 1.445, 1.448, 1.440, 1.418,
                     1.389, 1.360, 1.336, 1.317, 1.300]

    # set min Te here to 10 eV, because the grid above does not extend to lower temperatures
    Te = np.maximum(Te, 10.0)

    log_gamma2 = np.log10(Z**2*thirteenpointsix/Te)

    # dangerous/inaccurate extrapolation...
    return np.interp(log_gamma2, log_gamma2_grid,gff_mean_grid)



def impurity_brems(nz, ne, Te):
    '''Approximate bremsstrahlung in units of :math:`mW/nm/sr/m^3 \cdot cm^3`, or
    equivalently :math:`W/m^3` for full spherical emission. 

    Note that this may not be very useful, since this contribution is already included 
    in the continuum radiation component in ADAS files. The bremsstrahlung estimate in 
    ADAS continuum radiation files is more accurate than the one give by this function, 
    which uses a simpler interpolation of the Gaunt factor with weak ne-dependence. 
    Use with care!

    Parameters
    ----------
    nz : array (time,nZ,space)
        Densities for each charge state [:math:`cm^{-3}`]
    ne : array (time,space)
        Electron density [:math:`cm^{-3}`]
    Te : array (time,space)
        Electron temperature [:math:`cm^{-3}`]

    Returns
    -------
    brems : array (time,nZ,space)
        Bremsstrahlung for each charge state 
    '''
    # neutral stage doesn't produce brems
    Z_imp = nz.shape[1]-1
    Z = np.arange(Z_imp)[None,:,None]+1

    gff = gff_mean(Z,Te[:,None])
    brems = Z**2 * nz[:,1:] * gff * (1.69e-32 *np.sqrt(Te) * ne) [:,None]

    return brems
       
        


def plot_norm_ion_freq(S_z, q_prof, R_prof, imp_A, Ti_prof,
                       nz_profs=None, rhop=None, plot=True, eps_prof=None):
    r'''Compare effective ionization rate for each charge state with the characteristic
    transit time that passing and trapped impurity ions take to travel a parallel distance 
    :math:`L = q R`, defining

    .. math::

        \nu_{ion}^* \equiv \nu_{ion} \tau_t = \nu_{ion} \frac{q R}{v_{th}} = \frac{\sum_z n_z \nu_z^{ion}}{\sum_z n_z} q R \sqrt{\frac{m_{imp}}{2 k_B T_i}}

    following Ref.[1]_. If the normalized ionization rate (:math:`\nu_{ion}^*`) is less than 1, 
    then flux surface averaging of background asymmetries (e.g. from edge or beam neutrals) may 
    be taken as a good approximation of reality; in this case, 1.5D simulations of impurity transport
    are expected to be valid. If, on the other hand, :math:`\nu_{ion}^*>1` then local effects 
    may be too important to ignore. 

    Parameters
    ----------
    S_z : array (r,cs) [:math:`s^{-1}`]
         Effective ionization rates for each charge state as a function of radius. 
         Note that, for convenience within aurora, cs includes the neutral stage.
    q_prof : array (r,)
         Radial profile of safety factor
    R_prof : array (r,) or float [m]
         Radial profile of major radius, either given as an average of HFS and LFS, or also
         simply as a scalar (major radius on axis)
    imp_A : float [amu]
         Atomic mass number, i.e. number of protons + neutrons (e.g. 2 for D)
    Ti_prof : array (r,)
         Radial profile of ion temperature [:math:`eV`]
    nz_profs : array (r,cs), optional
         Radial profile for each charge state. If provided, calculate average normalized 
         ionization rate over all charge states.
    rhop : array (r,), optional
         Sqrt of poloidal flux radial grid. This is used only for (optional) plotting. 
    plot : bool, optional
         If True, plot results.
    eps_prof : array (r,), optional
         Radial profile of inverse aspect ratio, i.e. r/R, only used if plotting is requested.  

    Returns
    -------
    nu_ioniz_star : array (r,cs) or (r,)
         Normalized ionization rate. If nz_profs is given as an input, this is an average over
         all charge state; otherwise, it is given for each charge state.

    References
    ----------
    .. [1] R.Dux et al. Nucl. Fusion 60 (2020) 126039

    '''
    nu = np.zeros((S_z.shape[0],S_z.shape[1]-1))  # exclude neutral states, which have no parallel transport
    for cs in np.arange(nu.shape[1]):
        nu[:,cs] = S_z[:,cs+1] * q_prof * R_prof * np.sqrt((imp_A * constants.m_p)/(2*Ti_prof*constants.e))

    if nz_profs is not None:
        # calculate average nu_ioniz_star 
        nu_ioniz_star = np.sum(nz_profs[:,1:]*nu,axis=1)/np.sum(nz_profs[:,1:],axis=1)
    else:
        # return normalized ionization rate for each charge state
        nu_ioniz_star = nu

    if plot:
        if rhop is None:
            rhop = np.arange(nu.shape[0])
            
        fig,ax = plt.subplots()
        if nu_ioniz_star.ndim==1:
            ax.semilogy(rhop,nu_ioniz_star, label=r'$\nu_{ion}^*$')
        else:
            for cs in np.arange(nu.shape[1]):
                ax.semilogy(rhop, nu_ioniz_star[:,cs], label=f'q={cs+1}')
            ax.set_ylabel(r'$\nu_{ion}^*$')

        ax.set_xlabel(r'$\rho_p$')

        if eps_prof is not None:
            ax.semilogy(rhop, np.sqrt(eps_prof), label=r'$\sqrt{\epsilon}$')

        ax.legend().set_draggable(True)
        ax.set_xlim([0,1])



def read_adf12(filename, block, Ebeam, ne_cm3, Ti_eV, zeff):
    '''Read charge exchange effective emission coefficients from ADAS ADF12 files.

    See https://open.adas.ac.uk/adf12 for details and to download files.

    Parameters
    ----------
    filename : str
        adf12 file name/path
    block : int
        Source block selected
    Ebeam : float
        Energy of the neutral beam population of interest, in units of :math:`eV/amu`.
    ne_cm3 : float or 1D array
        Electron densities at which to evaluate coefficients, in units of :math:`cm^{-3}`.
    Ti_eV : float or 1D array
        Bulk ion temperature at which to evaluate coefficients, in units of :math:`eV`.
    Zeff : float or 1D array
        Effective background charge.

    Returns
    -------
    float or 1D array :
        Interpolated coefficients, units of :math:`cm^3/s`.

    '''
    with open(filename, 'r') as f:
        nlines = int(f.readline())

        for iline in range(block):
            cer_line = {}
            params = []
            first_line = '0'
            while not first_line[0].isalpha():
                first_line = f.readline()

            cer_line['header'] = first_line
            cer_line['qefref'] = np.float(f.readline()[:63].replace('D', 'e'))
            cer_line['parmref'] = np.float_(f.readline()[:63].replace('D', 'e').split())
            cer_line['nparmsc'] = np.int_(f.readline()[:63].split())

            for ipar, npar in enumerate(cer_line['nparmsc']):
                for q in range(2):
                    data = []
                    while npar > len(data):
                        line = f.readline()
                        if len(line) > 63:
                            name = line[63:].strip().lower()
                            cer_line[name] = []
                            if q == 0:
                                params.append(name)

                        values = np.float_(line[:63].replace('D', 'E').split())
                        values = values[values > 0]
                        if not len(values):
                            continue
                        data += values.tolist()
                    cer_line[name] = data

    # interpolate in logspace
    lqefref = np.log(cer_line['qefref'])
    
    lnq = np.zeros(np.broadcast(Ebeam, ne_cm3, Ti_eV, zeff).shape)
    lnq += lqefref * (1 - 4)
    lnq += np.interp(np.log(Ti_eV), np.log(cer_line['tiev']), np.log(cer_line['qtiev']))
    lnq += np.interp(np.log(ne_cm3), np.log(cer_line['densi']), np.log(cer_line['qdensi']))
    lnq += np.interp(np.log(Ebeam), np.log(cer_line['ener']), np.log(cer_line['qener']))
    lnq += np.interp(np.log(zeff), np.log(cer_line['zeff']), np.log(cer_line['qzeff']))
    
    return np.exp(lnq)


        
def read_adf21(filename, Ebeam, ne_cm3, Te_eV):
    '''Read ADAS ADF21 or ADF22 files.

    ADF21 files contain effective beam stopping/excitation coefficients.
    ADF22 contain effective beam emission/population coefficients.

    See https://open.adas.ac.uk/adf21 and https://open.adas.ac.uk/adf22 for details
    and to download files.

    Parameters
    ----------
    filename : str
        adf21 or adf22 file name/path
    Ebeam : float
        Energy of the neutral beam, in units of :math:`eV/amu`.
    ne_cm3 : float or 1D array
        Electron densities at which to evaluate coefficients.
    Te_eV : float or 1D array
        Electron temperature at which to evaluate coefficients.

    Returns
    -------
    float or 1D array :
        Interpolated coefficients. For ADF21 files, these have units of :math:`cm^3/s`for ADF21 files.
        For ADF22, they correspond to n=2 fractional abundances.
    '''
    
    with open(filename, 'r') as f:
        line = f.readline()
        ref = float(line.split()[1].split('=')[1])
        f.readline()
        line = f.readline()
        nE, nne, Teref = line.split()
        nE, nne = int(nE), int(nne)
        Teref = float(Teref.split('=')[1])
        f.readline()

        E = []
        while len(E) < nE:
            line = f.readline()
            E.extend([float(f) for f in line.split()])
        E = np.array(E)

        ne = []
        while len(ne) < nne:
            line = f.readline()
            ne.extend([float(f) for f in line.split()])
        ne = np.array(ne)
        f.readline()

        Q2 = []
        while len(Q2) < nne * nE:
            line = f.readline()
            Q2.extend([float(f) for f in line.split()])
        Q2 = np.reshape(Q2, (nne, nE))

        f.readline()
        line = f.readline()
        nTe, Eref, Neref = line.split()
        nTe, Eref, Neref = int(nTe), float(Eref.split('=')[1]), float(Neref.split('=')[1])

        f.readline()

        Te = []
        while len(Te) < nTe:
            line = f.readline()
            Te.extend([float(f) for f in line.split()])
        Te = np.array(Te)

        f.readline()

        Q1 = []
        while len(Q1) < nTe:
            line = f.readline()
            Q1.extend([float(f) for f in line.split()])
        Q1 = np.array(Q1)

    # clip data in available range to avoid extrapolation
    Ebeam = np.clip(Ebeam, *E[[0, -1]])
    ne_cm3 = np.clip(ne_cm3, *ne[[0, -1]])
    Te_eV = np.clip(Te_eV, *Te[[0, -1]])

    lref = np.log(ref)

    # interpolate on the requested values
    RectInt1 = interp.interp1d(np.log(Te), np.log(Q1) - lref, assume_sorted=True, kind='quadratic')
    RectInt2 = interp.RectBivariateSpline(np.log(ne), np.log(E), np.log(Q2) - lref, kx=2, ky=2)

    adf = RectInt1(np.log(Te_eV)) + RectInt2.ev(np.log(ne_cm3), np.log(Ebeam))
    return np.exp(adf + lref)<|MERGE_RESOLUTION|>--- conflicted
+++ resolved
@@ -377,13 +377,7 @@
                 R_rates_super[:,i-1] *= np.maximum(fz[:,0],1e-60)
 
             # preserve ionization of neutral stage
-<<<<<<< HEAD
-            if i > 1:
-                S_rates_super[:,i-1] /= np.maximum(fz[:,0],1e-60)
-=======
             S_rates_super[:,i] *= np.maximum(fz[:, -1],1e-60)
-
->>>>>>> e9c0acb7
 
             # fractional abundances inside of each superstage
             fz_upstage[:,_superstages[i]:_superstages[i+1]] = fz.T[:,:,t_slice]
