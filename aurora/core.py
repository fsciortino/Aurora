--- conflicted
+++ resolved
@@ -1769,22 +1769,14 @@
             self.time_grid = self.time_out = time_grid[sim_steps : sim_steps + n_steps]
             self.save_time = save_time[sim_steps : sim_steps + n_steps]
             self.par_loss_rate = par_loss_rate[:, sim_steps : sim_steps + n_steps]
-<<<<<<< HEAD
             self.rcl_rad_prof = rcl_rad_prof[:, sim_steps : sim_steps + n_steps]
-=======
-            self.rcl_rad_prof = rcl_rad_prof[:, sim_steps  : sim_steps + n_steps]
->>>>>>> 7e89f9a7
+
             self.src_core = src_core[:, sim_steps : sim_steps + n_steps]
             self.Sne_rates = Sne_rates[:, :, sim_steps : sim_steps + n_steps]
             self.Rne_rates = Rne_rates[:, :, sim_steps : sim_steps + n_steps]
             self.saw_on = saw_on[sim_steps : sim_steps + n_steps]
-<<<<<<< HEAD
             self.src_div = src_div[sim_steps : sim_steps + n_steps]
 
-=======
-            self.src_div = self.src_div[sim_steps : sim_steps + n_steps]
-            
->>>>>>> 7e89f9a7
             sim_steps += n_steps
 
             # get charge state densities from latest time step
