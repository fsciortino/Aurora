--- conflicted
+++ resolved
@@ -1572,12 +1572,8 @@
 
         fz = self.res[0][..., -1] / np.sum(self.res[0][..., -1], axis=1)[:, None]
         Z_ave_vec = np.sum(fz * np.arange(self.Z_imp + 1)[None, :], axis=1)
-<<<<<<< HEAD
         _, Rlfs = grids_utils.get_HFS_LFS(self.geqdsk, rho_pol=self.rhop_grid)
         
-=======
-        _, self.Rlfs = grids_utils.get_HFS_LFS(self.geqdsk, rho_pol=self.rhop_grid)
->>>>>>> a75185a0
         self.CF_lambda = synth_diags.centrifugal_asymmetry(
             self.rhop_grid,
             Rlfs,
