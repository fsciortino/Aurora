'''This module includes the core class to set up simulations with :py:mod:`aurora`. The :py:class:`~aurora.core.aurora_sim` takes as input a namelist dictionary and a g-file dictionary (and possibly other optional argument) and allows creation of grids, interpolation of atomic rates and other steps before running the forward model.
'''

import os,sys
import numpy as np
from scipy.interpolate import interp1d, RectBivariateSpline
from scipy.constants import e as q_electron, m_p
import pickle as pkl
from time import time
from . import interp
from . import atomic
from . import grids_utils
from . import source_utils
from . import particle_conserv
from . import plot_tools
from . import synth_diags
from . import adas_files
from copy import deepcopy

class aurora_sim:
    '''Setup the input dictionary for an Aurora ion transport simulation from the given namelist.

    Parameters
    ----------
    namelist : dict
        Dictionary containing aurora inputs. See default_nml.py for some defaults, 
        which users should modify for their runs.
    geqdsk : dict, optional
        EFIT gfile as returned after postprocessing by the :py:mod:`omfit_classes.omfit_eqdsk` 
        package (OMFITgeqdsk class). If left to None (default), the geqdsk dictionary 
        is constructed starting from the gfile in the MDS+ tree indicated in the namelist.
          
    '''
    def __init__(self, namelist, geqdsk=None):

        if namelist is None:
            # option useful for calls like omfit_classes.OMFITaurora(filename)
            # A call like omfit_classes.OMFITaurora('test', namelist, geqdsk=geqdsk) is also possible
            # to initialize the class as a dictionary.
            return
<<<<<<< HEAD

        # make sure that any changes in namelist will not propagate back to the calling function
        self.namelist = deepcopy(namelist)
        self.kin_profs = self.namelist['kin_profs']
        self.nbi_cxr = nbi_cxr
        self.imp = self.namelist['imp']
        
=======
        
        self.namelist = namelist
        self.kin_profs = namelist['kin_profs']
        self.imp = namelist['imp']

>>>>>>> b9305e32
        # import here to avoid issues when building docs or package
        from omfit_classes.utils_math import atomic_element

        # get nuclear charge Z and atomic mass number A
        out = atomic_element(symbol=self.imp)
        spec = list(out.keys())[0]
        self.Z_imp = int(out[spec]['Z'])
        self.A_imp = int(out[spec]['A'])
        
<<<<<<< HEAD
        self.reload_namelist()
        
=======
>>>>>>> b9305e32
        if geqdsk is None:
            # import omfit_eqdsk here to avoid issues with docs and packaging
            from omfit_classes import omfit_eqdsk
            # Fetch geqdsk from MDS+ (using EFIT01) and post-process it using the OMFIT geqdsk format.
            self.geqdsk = omfit_eqdsk.OMFITgeqdsk('').from_mdsplus(
                device=namelist['device'],shot=namelist['shot'],
                time=namelist['time'], SNAPfile='EFIT01',
                fail_if_out_of_range=False,
                time_diff_warning_threshold=20
            )
        else:
            self.geqdsk = geqdsk

        self.Raxis_cm = self.geqdsk['RMAXIS']*100. # cm
        self.namelist['Baxis'] = self.geqdsk['BCENTR']
        
        # specify which atomic data files should be used -- use defaults unless user specified in namelist
        atom_files = {}
        atom_files['acd'] = self.namelist.get('acd',adas_files.adas_files_dict()[self.imp]['acd'])
        atom_files['scd'] = self.namelist.get('scd',adas_files.adas_files_dict()[self.imp]['scd'])
        if self.namelist['cxr_flag']:
            atom_files['ccd'] = self.namelist.get('ccd', adas_files.adas_files_dict()[self.imp]['ccd'])

        # now load ionization and recombination rates
        self.atom_data = atomic.get_atom_data(self.imp,files=atom_files)

        # allow for ion superstaging
        self.superstages = self.namelist.get('superstages',[])

        # set up radial and temporal grids
        self.setup_grids()

        # set up kinetic profiles and atomic rates
        self.setup_kin_profs_depts()
<<<<<<< HEAD
        

    def reload_namelist(self, namelist=None):
        '''(Re-)load namelist to update scalar variables.
        '''
        if namelist is not None:
            self.namelist = namelist
=======
>>>>>>> b9305e32
        
        # Extract other inputs from namelist:
        self.mixing_radius = self.namelist['saw_model']['rmix']
        self.decay_length_boundary = self.namelist['SOL_decay']
        self.wall_recycling = self.namelist['wall_recycling']
        self.source_div_fraction = self.namelist['divbls']   # change of nomenclature
        self.tau_div_SOL_ms = self.namelist['tau_div_SOL_ms']
        self.tau_pump_ms = self.namelist['tau_pump_ms']
        self.tau_rcl_ret_ms = self.namelist['tau_rcl_ret_ms']
        
        # if recycling flag is set to False, avoid any divertor return flows
        # To include divertor return flows but no recycling, set wall_recycling=0
        if not self.namelist['recycling_flag']:
            self.wall_recycling = -1.0  # no divertor return flows

        self.bound_sep = self.namelist['bound_sep']
        self.lim_sep = self.namelist['lim_sep']
        self.sawtooth_erfc_width = self.namelist['saw_model']['crash_width']
        self.cxr_flag = self.namelist['cxr_flag']
        self.nbi_cxr_flag = self.namelist['nbi_cxr_flag']


    def save(self, filename):
        '''Save state of `aurora_sim` object.
        '''
        with open(filename, 'wb') as f:
            pkl.dump(self, f)

    def load(self, filename):
        '''Load `aurora_sim` object.
        '''
        with open(filename,'rb') as f:
            obj= pkl.load(f)
        self.__dict__.update(obj.__dict__)


    def save_dict(self):
        return self.__dict__
    
    def load_dict(self, aurora_dict):
        self.__dict__.update(aurora_dict)


    def setup_grids(self):
        '''Method to set up radial and temporal grids given namelist inputs.
        '''
        # Get r_V to rho_pol mapping
        rho_pol, _rvol = grids_utils.get_rhopol_rvol_mapping(self.geqdsk)

        rvol_lcfs = interp1d(rho_pol,_rvol)(1.0)
        self.rvol_lcfs = self.namelist['rvol_lcfs'] = np.round(rvol_lcfs,3)  # set limit on accuracy

        # create radial grid
        grid_params = grids_utils.create_radial_grid(self.namelist, plot=False)
        self.rvol_grid,self.pro_grid,self.qpr_grid,self.prox_param = grid_params

        # get rho_poloidal grid corresponding to aurora internal (rvol) grid
        self.rhop_grid = interp1d(_rvol,rho_pol, fill_value='extrapolate')(self.rvol_grid)
        self.rhop_grid[0] = 0.0 # enforce on axis

        # Save R on LFS and HFS
        self.Rhfs, self.Rlfs = grids_utils.get_HFS_LFS(self.geqdsk, rho_pol=self.rhop_grid)

        # define time grid ('timing' must be in namelist)
        self.time_grid, self.save_time = grids_utils.create_time_grid(timing=self.namelist['timing'], plot=False)
        self.time_out = self.time_grid[self.save_time]

        # create array of 0's of length equal to self.time_grid, with 1's where sawteeth must be triggered
        self.saw_on = np.zeros_like(self.time_grid)
        input_saw_times = self.namelist['saw_model']['times']
        self.saw_times = np.array(input_saw_times)[input_saw_times<self.time_grid[-1]]
        if self.namelist['saw_model']['saw_flag'] and len(self.saw_times)>0:
            self.saw_on[self.time_grid.searchsorted(self.saw_times)] = 1


    def setup_kin_profs_depts(self):
        '''Method to set up Aurora inputs related to the kinetic background from namelist inputs.
        '''        
        # get kinetic profiles on the radial and (internal) temporal grids
        self._ne,self._Te,self._Ti,self._n0 = self.get_aurora_kin_profs()

        # store also kinetic profiles on output time grid
        if len(self._ne) > 1: # all have the same shape now
            save_time = self.save_time
        else:
            save_time = [0]
            
        self.ne = self._ne[save_time,:]
        self.Te = self._Te[save_time,:]
        self.Ti = self._Ti[save_time,:]
        self.n0 = self._n0[save_time,:]

        # Get time-dependent parallel loss rate
        self.par_loss_rate = self.get_par_loss_rate()

        # Obtain atomic rates on the computational time and radial grids
        self.S_rates, self.R_rates = self.get_time_dept_atomic_rates(
            superstages = self.namelist.get('superstages',[]))

  
        S0 = self.S_rates[:,0,:]
        # get radial profile of source function
        if len(save_time) == 1:  # if time averaged profiles were used
            S0 = S0[:, [0]]  # 0th charge state (neutral)

        if np.ndim(self.namelist['explicit_source_vals'])==2:
            # interpolate explicit source values on time and rhop grids of simulation
            source_rad_prof = RectBivariateSpline(self.namelist['explicit_source_rhop'],
                                                  self.namelist['explicit_source_time'],
                                                  self.namelist['explicit_source_vals'].T,
                                                  kx=1,ky=1)(self.rhop_grid, self.time_grid)
            
            # get first ionization stage
            pnorm = np.pi*np.sum(source_rad_prof*S0*(self.rvol_grid/self.pro_grid)[:,None],0)
            self.source_time_history = pnorm
            
            # neutral density for influx/unit-length = 1/cm
            self.source_rad_prof = source_rad_prof/pnorm

        else:
            # get time history and radial profiles separately
            self.source_time_history = source_utils.get_source_time_history(
                self.namelist, self.Raxis_cm, self.time_grid)
            
            # get radial profile of source function for each time step
            self.source_rad_prof = source_utils.get_radial_source(self.namelist,
                                                                  self.rvol_grid, self.pro_grid,
                                                                  S0,   # 0th charge state (neutral) and 0th time
                                                                  len(self.time_grid),self._Ti)
            
        
        self.source_rad_prof = np.asfortranarray(self.source_rad_prof)

    def interp_kin_prof(self, prof): 
        ''' Interpolate the given kinetic profile on the radial and temporal grids [units of s].
        This function extrapolates in the SOL based on input options using the same methods as in STRAHL.
        '''
        times = self.kin_profs[prof]['times']

        r_lcfs = np.interp(1,self.rhop_grid,self.rvol_grid)

        # extrapolate profiles outside of LCFS by exponential decays
        r = interp1d(self.rhop_grid, self.rvol_grid,fill_value='extrapolate')(self.kin_profs[prof]['rhop'])
        if self.kin_profs[prof]['fun'] == 'interp':
            if 'decay' not in self.kin_profs[prof]:
                # if decay length in the SOL was not given by the user, assume a decay length of 1cm
                print(f'Namelist did not provide a {prof} decay length for the SOL. Setting it to 1cm.')
                self.kin_profs[prof]['decay'] = np.ones(len(self.kin_profs[prof]['vals']))
                
            data = interp.interp_quad(r/r_lcfs,self.kin_profs[prof]['vals'],
                                             self.kin_profs[prof]['decay'],r_lcfs,self.rvol_grid)
            data[data < 1.01] = 1
            
        elif self.kin_profs[prof]['fun'] == 'interpa':
            data = interp.interpa_quad(r/r_lcfs,self.kin_profs[prof]['vals'],r_lcfs,self.rvol_grid)

        # linear interpolation in time
        if len(times) > 1:  # time-dept
            data = interp1d(times,data,axis=0)(np.clip(self.time_grid,*times[[0,-1]]))
    
        return data


    def get_aurora_kin_profs(self, min_T=1.01, min_ne=1e10):
        '''Get kinetic profiles on radial and time grids.
        '''
        # ensure 2-dimensional inputs:
        self.kin_profs['ne']['vals'] = np.atleast_2d(self.kin_profs['ne']['vals'])
        self.kin_profs['Te']['vals'] = np.atleast_2d(self.kin_profs['Te']['vals'])
        
        Te = self.interp_kin_prof('Te')
        ne = self.interp_kin_prof('ne')

        if 'Ti' in self.kin_profs and 'vals' in self.kin_profs['Ti']:
            self.kin_profs['Ti']['vals'] = np.atleast_2d(self.kin_profs['Ti']['vals'])
            Ti = self.interp_kin_prof('Ti')
        else:
            Ti = Te

        # get neutral background ion density
        if self.namelist.get('cxr_flag',False):
            n0 = self.interp_kin_prof('n0')
        else:
            n0 = None

        # set minima in temperature and density
        Te[Te < min_T] = min_T
        Ti[Ti < min_T] = min_T
        ne[ne < min_ne] = min_ne

        # make sure that Te,ne,Ti and n0 have the same shape at this stage
        ne,Te,Ti,n0 = np.broadcast_arrays(ne,Te,Ti,n0)

        return ne,Te,Ti,n0


    def get_time_dept_atomic_rates(self,  superstages=[]):
        '''Obtain time-dependent ionization and recombination rates for a simulation run.
        If kinetic profiles are given as time-independent, atomic rates for each time slice
        will be set to be the same.

        Parameters
        ----------
        superstages : list or 1D array
            Indices of charge states that should be kept as superstages.
            The default is to have this as an empty list, in which case all charge states are kept.

        Returns
        -------
        S_rates : array (space, nZ(-super), time)
            Effective ionization rates. If superstages were indicated, these are the rates of superstages.
        R_rates : array (space, nZ(-super), time)
            Effective recombination rates. If superstages were indicated, these are the rates of superstages.
        '''
        
        # get electron impact ionization and radiative recombination rates in units of [s^-1]
        _, S, R, cx = atomic.get_cs_balance_terms(
                self.atom_data, ne_cm3=self._ne, Te_eV = self._Te, Ti_eV=self._Ti,
                include_cx=self.namelist['cxr_flag'])
                    
        if self.namelist['cxr_flag']:
            # Get an effective recombination rate by summing radiative & CX recombination rates
            R += cx*(self._n0/self._ne)[:,None] 
        
        if self.namelist['nbi_cxr_flag']:
            # include charge exchange between NBI neutrals and impurities
<<<<<<< HEAD
            R += self.nbi_cxr.transpose(1,0,2)
 
        if len(superstages):
            self.superstages, R, S, self.fz_upstage = \
                atomic.superstage_rates(R, S, superstages,save_time=self.save_time)
             
        # S and R for the Z+1 stage must be zero for the forward model.
        # Use Fortran-ordered arrays for speed in forward modeling (both Fortran and Julia)
        S_rates = np.zeros((S.shape[2], S.shape[1] + 1, self.time_grid.size), order='F')
        S_rates[:, :-1] = S.T

        R_rates = np.zeros((R.shape[2], R.shape[1] + 1, self.time_grid.size), order='F')
        R_rates[:, :-1] = R.T

        return S_rates, R_rates
    
    
=======
            self.nbi_cxr = interp1d(self.namelist['nbi_cxr']['rhop'], self.namelist['nbi_cxr']['vals'], axis=0,
                                    bounds_error=False, fill_value=0.0)(self.rhop_grid)

            R_rates += self.nbi_cxr.T[None,:,:]

        # nz=nion of rates arrays must be filled with zeros - final shape: (nr,nion,nt)        
        S_rates_t = np.zeros((S_rates.shape[2], S_rates.shape[1] + 1, self.time_grid.size), order='F')
        S_rates_t[:, :-1] = S_rates.T

        R_rates_t = np.zeros((R_rates.shape[2], R_rates.shape[1] + 1, self.time_grid.size), order='F')
        R_rates_t[:, :-1] = R_rates.T

        return S_rates_t, R_rates_t


>>>>>>> b9305e32
    def get_par_loss_rate(self, trust_SOL_Ti=False):
        '''Calculate the parallel loss frequency on the radial and temporal grids [1/s].

        Parameters
        ----------
        trust_SOL_Ti : bool
            If True, the input Ti is trusted also in the SOL to calculate a parallel loss rate. 
            Often, Ti measurements in the SOL are unrealiable, so this parameter is set to False by default.

        Returns
        -------
        dv : array (space,time)
            Parallel loss rates in :math:`s^{-1}` units. 
            Values are zero in the core region and non-zero in the SOL. 
        
        '''
        # import here to avoid issues when building docs or package
        from omfit_classes.utils_math import atomic_element

        # background mass number (=2 for D)
        self.main_element = self.namelist['main_element']
        out = atomic_element(symbol=self.namelist['main_element'])
        spec = list(out.keys())[0]
        self.main_ion_A = int(out[spec]['A'])
        self.main_ion_Z = int(out[spec]['Z'])

        # factor for v = machnumber * sqrt((3T_i+T_e)k/m)
        vpf = self.namelist['SOL_mach']*np.sqrt(q_electron/m_p/self.main_ion_A)  
        # v[m/s]=vpf*sqrt(T[ev])

        # number of points inside of LCFS
        ids = self.rvol_grid.searchsorted(self.namelist['rvol_lcfs'],side='left')
        idl = self.rvol_grid.searchsorted(self.namelist['rvol_lcfs']+self.namelist['lim_sep'],side='left')

        # Calculate parallel loss frequency using different connection lengths in the SOL and in the limiter shadow
        dv = np.zeros_like(self._Te.T) # space x time

        # Ti may not be reliable in SOL, replace it by Te
        Ti = self._Ti if trust_SOL_Ti else self._Te

        # open SOL
        dv[ids:idl] = vpf*np.sqrt(3.*Ti.T[ids:idl] + self._Te.T[ids:idl])/self.namelist['clen_divertor']

        # limiter shadow
        dv[idl:] = vpf*np.sqrt(3.*Ti.T[idl:] + self._Te.T[idl:])/self.namelist['clen_limiter']

        dv,_ = np.broadcast_arrays(dv,self.time_grid[None])

        return np.asfortranarray(dv)

    def superstage_DV(self, D_z, V_z, opt=1):
        '''Reduce the dimensionality of D and V time-dependent profiles for the case in which superstaging is applied.

        Three options are currently available: 

        #. opt=1 gives a simple selection of D_z and V_z fields corresponding to each superstage index.
        
        #. opt=2 averages D_z and V_z over the charge states that are part of each superstage.

        #. opt=3 weights D_z and V_z corresponding to each superstage by the fractional abundances at ionization
        equilibrium. This is mostly untested -- use with care!

        Parameters
        ---------
        D_z: array, shape of (space,time,nZ)
            Diffusion coefficients, in units of :math:`cm^2/s`.
        V_z: array, shape of (space,time,nZ)
            Convection coefficients, in units of :math:`cm/s`.

        Returns
        -------
        Dzf: array, shape of (space,time,nZ-superstages)
            Diffusion coefficients of superstages, in units of :math:`cm^2/s`.
        Vzf: array, shape of (space,time,nZ-superstages)
            Convection coefficients of superstages, in units of :math:`cm/s`.
        
        '''

        if opt==1:
            Dzf = D_z[:,:,self.superstages]
            Vzf = V_z[:,:,self.superstages]
            
        if opt==2:
            # option #1: simple, use average D,V over superstage

            superstages = np.r_[self.superstages, self.Z_imp+1]

            for i in range(len(self.superstages)):
                if superstages[i]+1 != superstages[i+1]:
                    Dzf[:,:,i] = D_z[:,:,superstages[i]: superstages[i+1]].mean(2)

        elif opt==3:
            # UNTESTED -- use at your own risk
            superstages = np.r_[self.superstages, self.Z_imp+1]
           
            # calculate fractional abundances inside of each superstage
            for i in range(len(superstages)-1):
                if  superstages[i]+1 < superstages[i+1]:
                    # average D and V using fz for each superstage
                    ind = slice(superstages[i],superstages[i+1])
                    Dzf[:,:,i] = np.sum(D_z[:,:,ind]*self.fz_upstage[:,ind],2)
                    Vzf[:,:,i] = np.sum(V_z[:,:,ind]*self.fz_upstage[:,ind],2)

        else:
            raise ValueError('Unrecognized option for D and V superstaging!')
        
        return Dzf, Vzf


    def run_aurora(self, D_z, V_z,
                   times_DV=None, nz_init=None, unstage=True,
                   alg_opt=1, evolneut=False, use_julia=False, plot=False):
        '''Run a simulation using inputs in the given dictionary and diffusion and convection profiles 
        as a function of space, time and potentially also ionization state. Users may give an initial 
        state of each ion charge state as an input.

        Results can be conveniently visualized with time-slider using

        .. code-block:: python

            aurora.slider_plot(rhop,time, nz.transpose(1,2,0),
                               xlabel=r'$\\rho_p$', ylabel='time [s]', 
                               zlabel=r'$n_z$ [cm$^{-3}$]', plot_sum=True,
                               labels=[f'Ca$^{{{str(i)}}}$' for i in np.arange(nz_w.shape[1]])

        Parameters
        ----------
        D_z: array, shape of (space,time,nZ) or (space,time) or (space,)
            Diffusion coefficients, in units of :math:`cm^2/s`.
            This may be given as a function of space only, (space,time) or (space,nZ, time), 
            where nZ indicates the number of charge states. If given with 1 or 2 dimensions, 
            it is assumed that all charge states should have the same diffusion coefficients.
            If given as 1D, it is further assumed that diffusion is time-independent. 
            Note that it is assumed that radial profiles are already on the self.rvol_grid radial grid.
        V_z: array, shape of (space,time,nZ) or (space,time) or (space,)
            Convection coefficients, in units of :math:`cm/s`.
            This may be given as a function of space only, (space,time) or (space,nZ, time), 
            where nZ indicates the number of charge states. If given with 1 or 2 dimensions, 
            it is assumed that all charge states should have the same convection coefficients.
            If given as 1D, it is further assumed that convection is time-independent. 
            Note that it is assumed that radial profiles are already on the self.rvol_grid radial grid.
        times_DV : 1D array, optional
            Array of times at which `D_z` and `V_z` profiles are given. By Default, this is None, 
            which implies that `D_z` and `V_z` are time independent. 
        nz_init: array, shape of (space, nZ)
            Impurity charge states at the initial time of the simulation. If left to None, this is
            internally set to an array of 0's.
        unstage : bool, optional
            If superstages are indicated in the namelist, this parameter sets whether the output 
            should be "unstaged" by multiplying by the appropriate fractional abundances of all 
            charge states at ionization equilibrium. 
            Note that this unstaging process cannot account for transport and is therefore
            only an approximation, to be used carefully.
        alg_opt : int, optional
            If `alg_opt=1`, use the finite-volume algorithm proposed by Linder et al. NF 2020. 
            If `alg_opt=0`, use the older finite-differences algorithm in the 2018 version of STRAHL.
        evolneut : bool, optional
            If True, evolve neutral impurities based on their D,V coefficients. Default is False, in
            which case neutrals are only taken as a source and those that are not ionized immediately after
            injection are neglected.
            NB: It is recommended to only use this with explicit 2D sources, otherwise
        use_julia : bool, optional
            If True, run the Julia pre-compiled version of the code. Run the julia makefile option to set 
            this up. Default is False (still under development)
        plot : bool, optional
            If True, plot density for each charge state using a convenient slides over time and check 
            particle conservation in each particle reservoir. 

        Returns
        -------
        nz : array, (nr,nZ,nt)
            Charge state densities [:math:`cm^{-3}`] over the space and time grids.
            If a number of superstages are indicated in the input, only charge state densities for
            these are returned.
        N_wall : array (nt,)
            Number of particles at the wall reservoir over time.
        N_div : array (nt,)
            Number of particles in the divertor reservoir over time.
        N_pump : array (nt,)
            Number of particles in the pump reservoir over time.
        N_ret : array (nt,)
             Number of particles temporarily held in the wall reservoirs. 
        N_tsu : array (nt,)
             Edge particle loss [:math:`cm^{-3}`]
        N_dsu : array (nt,)
             Parallel particle loss [:math:`cm^{-3}`]
        N_dsul : array (nt,)
             Parallel particle loss at the limiter [:math:`cm^{-3}`]
        rcld_rate : array (nt,)
             Recycling from the divertor [:math:`s^{-1} cm^{-3}`]
        rclw_rate : array (nt,)
             Recycling from the wall [:math:`s^{-1} cm^{-3}`]
        '''
        D_z, V_z = np.asarray(D_z), np.asarray(V_z)
        
        # D_z and V_z must have the same shape
        assert np.shape(D_z) == np.shape(V_z)
        
        if (times_DV is None) and (D_z.ndim>1 or V_z.ndim>1):
            raise ValueError('D_z and V_z given as time dependent, but times were not specified!')
 
        num_cs = int(self.Z_imp+1)
        # D and V were given for all stages -- define D and V for superstages
        if len(self.superstages):
            num_cs = len(self.superstages)
            if D_z.ndim==3 and D_z.shape[2]==self.Z_imp+1:
                D_z, V_z = self.superstage_DV(D_z, V_z, opt=1)
         
        if not evolneut:
            # prevent recombination back to neutral state to maintain good particle conservation 
            self.R_rates[:,0] = 0

        if nz_init is None:
            # default: start in a state with no impurity ions
            nz_init = np.zeros((len(self.rvol_grid),num_cs))

        if D_z.ndim < 3:
            # set all charge states to have the same transport
            # num_cs = Z+1 - include elements for neutrals
            D_z =  np.tile(D_z.T, (num_cs, 1, 1)).T # create fortran contiguous arrays
            D_z[:,:,0] = 0.0
        
        if V_z.ndim < 3:
            # set all charge states to have the same transport
            V_z =  np.tile(V_z.T, (num_cs, 1, 1)).T# create fortran contiguous arrays
            V_z[:,:,0] = 0.0
        
        if times_DV is None or np.size(times_DV) == 0:
            times_DV = [1.] # dummy, no time dependence
 
        nt = len(self.time_out)

        # NOTE: for both Fortran and Julia, use f_configuous arrays for speed
        if use_julia:
            # run Julia version of the code
            from julia.api import Julia
            jl = Julia(compiled_modules=False,
                       sysimage=os.path.dirname(os.path.realpath(__file__)) + "/../aurora.jl/sysimage.so")
            from julia import aurora as aurora_jl

            self.res = aurora_jl.run(nt,  # number of times at which simulation outputs results
                                     times_DV,
                                     D_z, V_z, # cm^2/s & cm/s    #(ir,nt_trans,nion)
                                     self.par_loss_rate,  # time dependent
                                     self.source_rad_prof,# source profile in radius
                                     self.S_rates, # ioniz_rate,
                                     self.R_rates, # recomb_rate,
                                     self.rvol_grid, self.pro_grid, self.qpr_grid,
                                     self.mixing_radius, self.decay_length_boundary,
                                     self.time_grid, self.saw_on,
                                     self.source_time_history, # source profile in time
                                     self.save_time, self.sawtooth_erfc_width, # dsaw width  [cm, circ geometry]
                                     self.wall_recycling,
                                     self.source_div_fraction, # divbls [fraction of source into divertor]
                                     self.tau_div_SOL_ms * 1e-3, self.tau_pump_ms *1e-3, self.tau_rcl_ret_ms *1e-3,#[s] 
                                     self.rvol_lcfs, self.bound_sep, self.lim_sep, self.prox_param,
                                     nz_init, alg_opt, evolneut)
        else:
            # import here to avoid import when building documentation or package (negligible slow down)
            from ._aurora import run as fortran_run
            self.res = fortran_run(nt,  # number of times at which simulation outputs results
                                   times_DV,
                                   D_z, V_z, # cm^2/s & cm/s    #(ir,nt_trans,nion)
                                   self.par_loss_rate,  # time dependent
                                   self.source_rad_prof,# source profile in radius
                                   self.S_rates, # ioniz_rate,
                                   self.R_rates, # recomb_rate,
                                   self.rvol_grid, self.pro_grid, self.qpr_grid,
                                   self.mixing_radius, self.decay_length_boundary,
                                   self.time_grid, self.saw_on,
                                   self.source_time_history, # source profile in time
                                   self.save_time, self.sawtooth_erfc_width, # dsaw width  [cm, circ geometry]
                                   self.wall_recycling,
                                   self.source_div_fraction, # divbls [fraction of source into divertor]
                                   self.tau_div_SOL_ms * 1e-3, self.tau_pump_ms *1e-3, self.tau_rcl_ret_ms *1e-3, # [s]  
                                   self.rvol_lcfs, self.bound_sep, self.lim_sep, self.prox_param,
                                   rn_t0 = nz_init,  # if omitted, internally set to 0's
                                   alg_opt=alg_opt,
                                   evolneut=evolneut)
            
        if plot:

            # plot charge state density distributions over radius and time
            plot_tools.slider_plot(self.rvol_grid, self.time_out, self.res[0].transpose(1,0,2),
                                          xlabel=r'$r_V$ [cm]', ylabel='time [s]', zlabel=r'$n_z$ [$cm^{-3}$]',
                                          labels=[str(i) for i in np.arange(0,self.res[0].shape[1])],
                                          plot_sum=True, x_line=self.rvol_lcfs)
            
            # check particle conservation by summing over simulation reservoirs
            _ = self.check_conservation(plot=True)
        


        if len(self.superstages) and unstage:
            # "unstage" superstages to recover estimates for density of all charge states
            nz_unstaged = np.zeros(( len(self.rvol_grid), self.Z_imp+1, nt))
            
            superstages = np.r_[self.superstages, self.Z_imp+1]
           
            # calculate fractional abundances inside of each superstage
            for i in range(len(superstages)-1):
                if  superstages[i]+1 < superstages[i+1]:
                    # fill skipped stages from ionization equilibrium
                    ind = slice(superstages[i],superstages[i+1])
                    nz_unstaged[:,ind] = self.res[0][:,[i]]*self.fz_upstage[:,ind]
                else:
                    nz_unstaged[:,superstages[i]] = self.res[0][:,i]

            self.res = nz_unstaged, *self.res[1:]
         
        # nz, N_wall, N_div, N_pump, N_ret, N_tsu, N_dsu, N_dsul, rcld_rate, rclw_rate = self.res
        return self.res


    def run_aurora_steady(self, D_z, V_z, nz_init=None,unstage=False,
                          alg_opt=1, evolneut=False, use_julia=False,
                          tolerance=0.01, max_sim_time = 100, dt=1e-4, dt_increase=1.05, 
                          n_steps = 100, plot=False):
        '''Run an AURORA simulation until reaching steady state profiles. This method calls :py:meth:`~aurora.core.run_aurora`
        checking at every iteration whether profile shapes are still changing within a given fractional tolerance.

        Parameters
        ----------
        D_z: array, shape of (space,nZ) or (space,)
            Diffusion coefficients, in units of :math:`cm^2/s`. This may be given as a function of space only or (space,nZ). 
            No time dependence is allowed in this function. Here, nZ indicates the number of charge states.
            Note that it is assumed that radial profiles are already on the self.rvol_grid radial grid.
        V_z: array, shape of (space,nZ) or (space,)
            Convection coefficients, in units of :math:`cm/s`. This may be given as a function of space only or (space,nZ). 
            No time dependence is allowed in this function. Here, nZ indicates the number of charge states.
        nz_init: array, shape of (space, nZ)
            Impurity charge states at the initial time of the simulation. If left to None, this is
            internally set to an array of 0's.
        superstages : list or 1D array
            Indices of charge states of chosen ion that should be modeled. If left empty, all ion stages
            are modeled. See docs for :py:meth:`~aurora.core.run_aurora` for details.
        unstage : bool, optional
            If a list of superstages are provided, this parameter sets whether the output should be "unstaged".
            See docs for :py:meth:`~aurora.core.run_aurora` for details.
        alg_opt : int, optional
            If `alg_opt=1`, use the finite-volume algorithm proposed by Linder et al. NF 2020. 
            If `alg_opt=0`, use the older finite-differences algorithm in the 2018 version of STRAHL.
        evolneut : bool, optional
            If True, evolve neutral impurities based on their D,V coefficients. Default is False.
            See docs for :py:meth:`~aurora.core.run_aurora` for details.
        use_julia : bool, optional
            If True, run the Julia pre-compiled version of the code. See docs for :py:meth:`~aurora.core.run_aurora` for details.
        tolerance : float
            Fractional tolerance in charge state profile shapes. This method reports charge state density profiles obtained when 
            the discrepancy between normalized profiles at adjacent time steps varies by less than this tolerance fraction. 
        max_sim_time : float
            Maximum time in units of seconds for which simulations should be run if a steady state is not found.        
        dt : float
            Initial time step to apply, in units of seconds. This can be increased by a multiplier given by :param:`dt_increase`
            after each time step.
        dt_increase : float
            Multiplier for time steps.
        n_steps : int
            Number of time steps before convergence is checked. 
        plot : bool
            If True, plot time evolution of charge state density profiles to show convergence.
        '''

        if  self.ne.shape[0] > 1:
            raise ValueError('This method is designed to operate with time-independent background profiles!')

        if  D_z.ndim > 2 or V_z.ndim > 2:
            raise ValueError('This method is designed to operate with time-independent D and V profiles!')

        #set constant timesource
        self.namelist['source_type'] = 'const'
        self.namelist['source_rate'] = 1.
 
        # build timing dictionary
        self.namelist['timing'] = {'dt_start': [dt,dt],
                                   'dt_increase':[dt_increase, 1.],
                                   'steps_per_cycle': [1, 1],
                                   'times' : [0. , max_sim_time]}
        
        #prepare radial and temporal grid
        self.setup_grids()

        # update kinetic profile dependencies to get everything to the right shape
        self.setup_kin_profs_depts()
        
        times_DV = None
        if D_z.ndim==2:
            # make sure that transport coefficients were given as a function of space and nZ, not time!
            assert D_z.shape[0]==self.rhop_grid and D_z.shape[1]==self.Z_imp+1
            assert V_z.shape[0]==self.rhop_grid and V_z.shape[1]==self.Z_imp+1
            
            D_z = D_z[:,None] #(ir,nt_trans,nion)
            V_z = V_z[:,None] 

        sim_steps = 0
        
        time_grid = self.time_grid.copy()
        save_time = self.save_time.copy()
        nz_all = nz_init[:,:,None]
        
        while sim_steps < len(time_grid):
            
            self.time_grid = self.time_out = time_grid[sim_steps:sim_steps+n_steps]
            self.save_time = save_time[sim_steps:sim_steps+n_steps]
            
            sim_steps+= n_steps

            # get charge state densities from latest time step
            nz_init = nz_all[:,:,-1]
            nz_new = self.run_aurora(D_z, V_z, times_DV, nz_init=nz_init,
                                     superstages = superstages, unstage=unstage, alg_opt=alg_opt,
                                     evolneut=evolneut, use_julia=use_julia, plot=False)[0]
            
            nz_all = np.dstack((nz_all, nz_new))
            
            # check if normalized profiles have converged
            if np.linalg.norm(nz_new[:,:,-1]-nz_init)/np.linalg.norm(nz_init) < tolerance: 
                break
            
        # store final time grids
        self.time_grid = time_grid[:sim_steps]
        self.time_out  = time_out[:sim_steps]
        self.save_time = save_time[:sim_steps]
        
        if plot:
            # plot charge state distributions over radius and time
            plot_tools.slider_plot(self.rhop_grid, self.time_grid, nz_all.transpose(1,0,2),
                                          xlabel=r'$\rho_p$', ylabel='time [s]', zlabel=r'$n_z$ [$cm^{-3}$]',
                                          labels=[str(i) for i in np.arange(0,nz_all.shape[1])],
                                          plot_sum=True)
            
        if sim_steps >= len(time_grid):
            raise ValueError(f'Could not reach convergence before {max_sim_time:.2f} of simulation time!')

        # compute effective particle confinement time from latest few time steps 
        circ = 2*np.pi*self.Raxis_cm # cm
        zvol = circ * np.pi * self.rvol_grid / self.pro_grid

        wh = self.rhop_grid <= 1
        zvol = zvol[wh]
        var_volint = np.nansum(nz_new[:,:,-2]*zvol[:,None])

        # compute effective particle confinement time (avoid last time point because source is set to 0 there)
        self.tau_imp = var_volint / self.source_time_history[-2]
        
        return nz_norm
    
        
    def calc_Zeff(self):
        '''Compute Zeff from each charge state density, using the result of an AURORA simulation.
        The total Zeff change over time and space due to the simulated impurity can be simply obtained by summing 
        over charge states.

        Results are stored as an attribute of the simulation object instance. 
        '''
        # This method requires that a simulation has already been run:
        assert hasattr(self,'res')

        # extract charge state densities from the simulation result
        nz = self.res[0]

        # this method requires all charge states to be made available
        try:
            assert nz.shape[1] == self.Z_imp+1
        except AssertionError:
            raise ValueError('calc_Zeff method requires all charge state densities to be availble! Unstage superstages.')

        # Compute the variation of Zeff from these charge states
        Zmax = nz.shape[1]-1
        Z = np.arange(Zmax+1)
        self.delta_Zeff = nz*(Z*(Z-1))[None,:,None]   # for each charge state
        self.delta_Zeff/= self.ne.T[:,None,:]


    def plot_resolutions(self):
        '''Convenience function to show time and spatial resolution in Aurora simulation setup. 
        '''
        # display radial resolution
        _ = grids_utils.create_radial_grid(self.namelist, plot=True)
        
        # display time resolution
        _ = grids_utils.create_time_grid(timing=self.namelist['timing'], plot=True)

    def check_conservation(self, plot=True, axs=None, plot_resolutions=False):
        '''Check particle conservation for an aurora simulation.

        Parameters
        -----------------
        plot : bool, optional
            If True, plot time histories in each particle reservoir and display quality of particle conservation.
        axs : matplotlib.Axes instances, optional 
            Axes to pass to :py:meth:`~aurora.particle_conserv.check_particle_conserv`
            These may be the axes returned from a previous call to this function, to overlap 
            results for different runs. 
        
        Returns
        ------------
        out : dict
            Dictionary containing density of particles in each reservoir.
        axs : matplotlib.Axes instances , only returned if plot=True
            New or updated axes returned by :py:meth:`~aurora.particle_conserv.check_particle_conserv`
        '''
        import xarray # import only if necessary
        
        nz, N_wall, N_div, N_pump, N_ret, N_tsu, N_dsu, N_dsul, rcld_rate, rclw_rate = self.res
        nz = nz.transpose(2,1,0)   # time,nZ,space

        if self.namelist['explicit_source_vals'] is None:
            source_time_history = self.source_time_history
        else:
            # if explicit source was provided, all info about the source is in the source_rad_prof array
            srp = xarray.Dataset({'source': ([ 'time','rvol_grid'], self.source_rad_prof.T),
                                 'pro': (['rvol_grid'], self.pro_grid), 
                                 'rhop_grid': (['rvol_grid'], self.rhop_grid)
            },
                                coords={'time': self.time_out, 
                                        'rvol_grid': self.rvol_grid
                                })
            source_time_history = particle_conserv.vol_int(self.Raxis_cm, srp, 'source')

        source_time_history = self.source_time_history
        # Check particle conservation
        ds = xarray.Dataset({'impurity_density': ([ 'time', 'charge_states','rvol_grid'], nz),
                         'source_time_history': (['time'], source_time_history ),
                         'particles_in_divertor': (['time'], N_div), 
                         'particles_in_pump': (['time'], N_pump), 
                         'parallel_loss': (['time'], N_dsu), 
                         'parallel_loss_to_limiter': (['time'], N_dsul), 
                         'edge_loss': (['time'], N_tsu), 
                         'particles_at_wall': (['time'], N_wall), 
                         'particles_retained_at_wall': (['time'], N_ret), 
                         'recycling_from_wall':  (['time'], rclw_rate), 
                         'recycling_from_divertor':  (['time'], rcld_rate), 
                         'pro': (['rvol_grid'], self.pro_grid), 
                         'rhop_grid': (['rvol_grid'], self.rhop_grid)
                         },
                        coords={'time': self.time_out, 
                                'rvol_grid': self.rvol_grid,
                                'charge_states': np.arange(nz.shape[1])
                                })

        return particle_conserv.check_particle_conserv(self.Raxis_cm, ds = ds, plot=plot, axs=axs)


    def centrifugal_asym(self, omega, Zeff, plot=False):
        """Estimate impurity poloidal asymmetry effects from centrifugal forces. See notes the 
        :py:func:`~aurora.synth_diags.centrifugal_asym` function docstring for details.

        In this function, we use the average Z of the impurity species in the Aurora simulation result, using only
        the last time slice to calculate fractional abundances. The CF lambda factor

        Parameters
        -----------------
        omega : array (nt,nr) or (nr,) [ rad/s ] 
             Toroidal rotation on Aurora temporal time_grid and radial rhop_grid (or, equivalently, rvol_grid) grids.
        Zeff : array (nt,nr), (nr,) or float
             Effective plasma charge on Aurora temporal time_grid and radial rhop_grid (or, equivalently, rvol_grid) grids.
             Alternatively, users may give Zeff as a float (taken constant over time and space).
        plot : bool
            If True, plot asymmetry factor :math:`\lambda` vs. radius

        Returns
        ------------
        CF_lambda : array (nr,)
            Asymmetry factor, defined as :math:`\lambda` in the :py:func:`~aurora.synth_diags.centrifugal_asym` function
            docstring.
        """
        # this method requires all charge states to be made available
        try:
            assert self.res[0].shape[1] == self.Z_imp+1
        except AssertionError:
            raise ValueError('centrifugal_asym method requires all charge state densities to be availble! Unstage superstages.')

        fz = self.res[0][...,-1] / np.sum(self.res[0][...,-1],axis=1)[:,None]
        Z_ave_vec = np.mean(self.Z_imp * fz * np.arange(self.Z_imp+1)[None,:],axis=1)
        
        self.CF_lambda = synth_diags.centrifugal_asym(self.rhop_grid, self.Rlfs, omega, Zeff, 
                                                      self.A_imp, Z_ave_vec, 
                                                      self.Te, self.Ti, main_ion_A=self.main_ion_A, 
                                                      plot=plot, nz=self.res[0][...,-1], geqdsk=self.geqdsk).mean(0)

        return self.CF_lambda<|MERGE_RESOLUTION|>--- conflicted
+++ resolved
@@ -38,21 +38,12 @@
             # A call like omfit_classes.OMFITaurora('test', namelist, geqdsk=geqdsk) is also possible
             # to initialize the class as a dictionary.
             return
-<<<<<<< HEAD
 
         # make sure that any changes in namelist will not propagate back to the calling function
         self.namelist = deepcopy(namelist)
         self.kin_profs = self.namelist['kin_profs']
-        self.nbi_cxr = nbi_cxr
-        self.imp = self.namelist['imp']
-        
-=======
-        
-        self.namelist = namelist
-        self.kin_profs = namelist['kin_profs']
         self.imp = namelist['imp']
 
->>>>>>> b9305e32
         # import here to avoid issues when building docs or package
         from omfit_classes.utils_math import atomic_element
 
@@ -62,11 +53,8 @@
         self.Z_imp = int(out[spec]['Z'])
         self.A_imp = int(out[spec]['A'])
         
-<<<<<<< HEAD
         self.reload_namelist()
         
-=======
->>>>>>> b9305e32
         if geqdsk is None:
             # import omfit_eqdsk here to avoid issues with docs and packaging
             from omfit_classes import omfit_eqdsk
@@ -101,7 +89,6 @@
 
         # set up kinetic profiles and atomic rates
         self.setup_kin_profs_depts()
-<<<<<<< HEAD
         
 
     def reload_namelist(self, namelist=None):
@@ -109,8 +96,6 @@
         '''
         if namelist is not None:
             self.namelist = namelist
-=======
->>>>>>> b9305e32
         
         # Extract other inputs from namelist:
         self.mixing_radius = self.namelist['saw_model']['rmix']
@@ -337,8 +322,10 @@
         
         if self.namelist['nbi_cxr_flag']:
             # include charge exchange between NBI neutrals and impurities
-<<<<<<< HEAD
-            R += self.nbi_cxr.transpose(1,0,2)
+            self.nbi_cxr = interp1d(self.namelist['nbi_cxr']['rhop'], self.namelist['nbi_cxr']['vals'], axis=0,
+                                    bounds_error=False, fill_value=0.0)(self.rhop_grid)
+
+            R += self.nbi_cxr.T[None,:,:]
  
         if len(superstages):
             self.superstages, R, S, self.fz_upstage = \
@@ -354,24 +341,7 @@
 
         return S_rates, R_rates
     
-    
-=======
-            self.nbi_cxr = interp1d(self.namelist['nbi_cxr']['rhop'], self.namelist['nbi_cxr']['vals'], axis=0,
-                                    bounds_error=False, fill_value=0.0)(self.rhop_grid)
-
-            R_rates += self.nbi_cxr.T[None,:,:]
-
-        # nz=nion of rates arrays must be filled with zeros - final shape: (nr,nion,nt)        
-        S_rates_t = np.zeros((S_rates.shape[2], S_rates.shape[1] + 1, self.time_grid.size), order='F')
-        S_rates_t[:, :-1] = S_rates.T
-
-        R_rates_t = np.zeros((R_rates.shape[2], R_rates.shape[1] + 1, self.time_grid.size), order='F')
-        R_rates_t[:, :-1] = R_rates.T
-
-        return S_rates_t, R_rates_t
-
-
->>>>>>> b9305e32
+
     def get_par_loss_rate(self, trust_SOL_Ti=False):
         '''Calculate the parallel loss frequency on the radial and temporal grids [1/s].
 
