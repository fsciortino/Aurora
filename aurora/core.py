--- conflicted
+++ resolved
@@ -585,13 +585,8 @@
             
             # check particle conservation by summing over simulation reservoirs
             _ = self.check_conservation(plot=True)
-<<<<<<< HEAD
-  
-        if unstage and len(superstages):
-=======
 
         if unstage and len(superstages):  # prevent users from unstaging if superstages were not used
->>>>>>> 4fc9cc22
             # "unstage" superstages to recover estimates for density of all charge states
             nz_unstaged = np.zeros(( len(self.rvol_grid), self.Z_imp+1, len(self.time_out)))
             _superstages = np.r_[superstages, self.Z_imp+1]
