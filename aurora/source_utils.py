"""
Methods related to impurity source functions.
"""
# MIT License
#
# Copyright (c) 2021 Francesco Sciortino
#
# Permission is hereby granted, free of charge, to any person obtaining a copy
# of this software and associated documentation files (the "Software"), to deal
# in the Software without restriction, including without limitation the rights
# to use, copy, modify, merge, publish, distribute, sublicense, and/or sell
# copies of the Software, and to permit persons to whom the Software is
# furnished to do so, subject to the following conditions:
#
# The above copyright notice and this permission notice shall be included in all
# copies or substantial portions of the Software.
#
# THE SOFTWARE IS PROVIDED "AS IS", WITHOUT WARRANTY OF ANY KIND, EXPRESS OR
# IMPLIED, INCLUDING BUT NOT LIMITED TO THE WARRANTIES OF MERCHANTABILITY,
# FITNESS FOR A PARTICULAR PURPOSE AND NONINFRINGEMENT. IN NO EVENT SHALL THE
# AUTHORS OR COPYRIGHT HOLDERS BE LIABLE FOR ANY CLAIM, DAMAGES OR OTHER
# LIABILITY, WHETHER IN AN ACTION OF CONTRACT, TORT OR OTHERWISE, ARISING FROM,
# OUT OF OR IN CONNECTION WITH THE SOFTWARE OR THE USE OR OTHER DEALINGS IN THE
# SOFTWARE.

import numpy as np
import copy, sys
from scipy.constants import m_p, e as q_electron
from scipy.special import erfc


def get_source_time_history(namelist, Raxis_cm, time):
    """Load source time history based on current state of the namelist.

    Parameters
    ----------
    namelist : dict
        Aurora namelist dictionary. The field namelist['source_type'] specifies how the 
        source function is being specified -- see the notes below.
    Raxis_cm : float
        Major radius at the magnetic axis [cm]. This is needed to normalize the 
        source such that it is treated as toroidally symmetric -- a necessary
        idealization for 1.5D simulations. 
    time : array (nt,), optional
        Time array the source should be returned on.

    Returns
    -------
    source_time_history : array (nt,)
        The source time history on the input time base.

    Notes
    -----
    There are 4 options to describe the time-dependence of the source:

    #. namelist['source_type'] == 'file': in this case, a simply formatted 
    source file, with one time point and corresponding and source amplitude on each
    line, is read in. This can describe an arbitrary time dependence, e.g. 
    as measured from an experimental diagnostic. 

    #. namelist['source_type'] == 'interp': the time history for the source is 
    provided by the user within the 'explicit_source_time' and 'explicit_source_vals'
    fields of the namelist dictionary and this data is simply interpolated.

    #. namelist['source_type'] == 'const': in this case, a constant source 
    (e.g. a gas puff) is simulated. It is recommended to run the simulation for 
    >100ms in order to see self-similar charge state profiles in time. 

    #. namelist['source_type'] == 'step': this allows the creation of a source
    that suddenly appears and suddenly stops, i.e. a rectangular "step". The 
    duration of this step is given by namelist['step_source_duration']. Multiple 
    step times can be given as a list in namelist['src_step_times']; the amplitude
    of the source at each step is given in namelist['src_step_rates']

    #. namelist['source_type'] == 'synth_LBO': this produces a model source from a LBO
    injection, given by a convolution of a gaussian and an exponential. The required 
    parameters in this case are inside a namelist['LBO'] dictionary:
    namelist['LBO']['t_start'], namelist['LBO']['t_rise'], namelist['LBO']['t_fall'], 
    namelist['LBO']['n_particles']. The "n_particles" parameter corresponds to the 
    amplitude of the source (the number of particles corresponding to the integral over
    the source function. 

    """
    imp = namelist["imp"]

    if namelist["source_type"] == "file":
        # read time history from a simple file with 2 columns
        src_times, src_rates = read_source(namelist["source_file"])

    elif (
        namelist["source_type"] == "interp"
        and np.ndim(namelist["explicit_source_vals"]) == 1
    ):
        # user provided time history, only 1D interpolation is needed
        src_times = namelist["explicit_source_time"]
        src_rates = namelist["explicit_source_vals"]

    elif namelist["source_type"] == "const":
        # constant source
        src_times = copy.deepcopy(time)
        src_rates = np.ones(len(time)) * namelist["source_rate"]
        src_rates[0] = 0.0  # start with 0

    elif namelist["source_type"] == "step":
        # Create the time-dependent step source
        tbuf = namelist.get("step_source_duration", 1e-6)  # e.g. 1.e-6

        # Start with zero source at t=0
        src_times = [0.0]
        src_rates = [0.0]

        # Form the source with "tbuf" duration to connect the steps
        for i in range(len(namelist["src_step_times"])):
            src_times.append(namelist["src_step_times"][i] - tbuf)
            src_times.append(namelist["src_step_times"][i])

            src_rates.append(src_rates[-1])
            src_rates.append(namelist["src_step_rates"][i])

        # Append the final rate to maximum time
        src_rates.append(src_rates[-1])
        src_times.append(np.max(time))

    elif namelist["source_type"] == "synth_LBO":
        # use idealized source function
        src_times, src_rates = lbo_source_function(
            namelist["LBO"]["t_start"],
            namelist["LBO"]["t_rise"],
            namelist["LBO"]["t_fall"],
            namelist["LBO"]["n_particles"],
        )
    else:
        raise ValueError("Unspecified source function time history!")

    source = np.interp(time, src_times, src_rates, left=0, right=0)

    # get number of particles per cm and sec
    circ = 2 * np.pi * Raxis_cm

    # For ease of comparison with STRAHL, shift source by one time step
<<<<<<< HEAD
    source_time_history = np.r_[source[1:],0]/circ
    
    if all(source_time_history == 0):
        raise Exception('Impurity source is zero within the simulation range')
=======
    source_time_history = np.r_[source[1:], 0] / circ
    # source_time_history =  source/circ
>>>>>>> 5cb29fd1

    return np.asfortranarray(source_time_history)


def write_source(t, s, shot, imp="Ca"):
    """Write a STRAHL source file. 
        
    This will overwrite any {imp}flx{shot}.dat locally. 
        
    Parameters
    ----------
    t : array of float, (`n`,)
        The timebase (in seconds).
    s : array of float, (`n`,)
        The source function (in particles/s).
    shot : int
        Shot number, only used for saving to a .dat file
    imp : str, optional
        Impurity species atomic symbol

    Returns
    -------
    contents : str
        Content of the source file written to {imp}flx{shot}.dat

    """
    contents = "{.d}\n".format(len(t),)
    for tv, sv in zip(t, s):
        contents += "    {5.5f}    {5.5e}\n".format(tv, sv)

    with open(f"{imp}flx{shot}.dat", "w") as f:
        f.write(contents)

    return contents


def read_source(filename):
    """Read a STRAHL source file from {imp}flx{shot}.dat locally. 
    
    Parameters
    ----------
    filename : str 
        Location of the file containing the STRAHL source file. 
    
    Returns
    -------
    t : array of float, (`n`,)
        The timebase (in seconds).
    s : array of float, (`n`,)
        The source function (#/s).
    """
    t = []
    s = []
    with open(filename, "r") as f:
        lines = f.read()
    for line in lines.split("\n")[1:]:  # first line contains number of lines
        line = line.strip()
        if line != "":
            t.append(float(line.split()[0]))
            s.append(float(line.split()[1]))
    t = np.array(t)
    s = np.array(s)

    return t, s


def lbo_source_function(t_start, t_rise, t_fall, n_particles=1.0, time_vec=None):
    """ Model for the expected shape of the time-dependent source function,
    using a convolution of a gaussian and an exponential decay.

    Parameters
    ----------
    t_start : float or array-like [ms]
        Injection time, beginning of source rise. If multiple values are given, they are
        used to create multiple source functions.
    t_rise : float or array-like [ms]
        Time scale of source rise. Similarly to t_start for multiple values.
    t_fall : float or array-like [ms]
        Time scale of source decay.Similarly to t_start for multiple values.
    n_particles : float, opt
        Total number of particles in source. Similarly to t_start for multiple values.
        Defaults to 1.0.
    time_vec : array-like
        Time vector on which to create source function. If left to None,
        use a linearly spaced time vector including the main features of the function.

    Returns
    -------
    time_vec : array
        Times for the source function of each given impurity
    source : array
        Time history of the synthetized source function.
    """

    t_start = np.atleast_1d(t_start)
    t_start, t_fall, t_rise, n_particles = np.broadcast_arrays(
        t_start, t_fall / 1e3, t_rise / 1e3, n_particles
    )

    if time_vec is None:
        time_vec = np.hstack(
            [
                np.linspace(ts - 3 * tr, ts + 6 * tf, 200)
                for ts, tr, tf in zip(t_start, t_rise, t_fall)
            ]
        )

    source = np.zeros_like(time_vec)

    for ts, tr, tf, N in zip(t_start, t_rise, t_fall, n_particles):
        tind = slice(*time_vec.searchsorted([ts - 3 * tr, ts + 6 * tf]))
        T = time_vec[tind]
        source[tind] = np.exp(
            (1 - 4 * tf * (T - ts) / tr ** 2) / (4 * (tf / tr) ** 2)
        ) * (erfc((T - ts) / tr - 1 / (2 * tf / tr)) - 2)

        # scale source to correspond to the given total number of particles
        source[tind] *= N / np.trapz(source[tind], T)

        # ensure that source function ends with 0 to avoid numerical issues
        source[tind][[0, -1]] = 0

    return time_vec, source


def get_radial_source(namelist, rvol_grid, pro_grid, S_rates, Ti_eV=None):
    """Obtain spatial dependence of source function.

    If namelist['source_width_in']==0 and namelist['source_width_out']==0, the source
    radial profile is defined as an exponential decay due to ionization of neutrals. This requires
    S_rates, the ionization rate of neutral impurities, to be given with S_rates.shape=(len(rvol_grid),len(time_grid))

    If namelist['imp_source_energy_eV']<0, the neutrals speed is taken as the thermal speed based
    on Ti_eV, otherwise the value corresponding to namelist['imp_source_energy_eV'] is used.

    Parameters
    ----------
    namelist : dict
        Aurora namelist. Only elements referring to the spatial distribution and energy of 
        source atoms are accessed. 
    rvol_grid : array (nr,)
        Radial grid in volume-normalized coordinates [cm]
    pro_grid : array (nr,)
        Normalized first derivatives of the radial grid in volume-normalized coordinates. 
    S_rates : array (nr,nt)
        Ionization rate of neutral impurity over space and time.
    Ti_eV : array, optional (nt,nr)
        Background ion temperature, only used if source_width_in=source_width_out=0.0 and 
        imp_source_energy_eV<=0, in which case the source impurity neutrals are taken to 
        have energy equal to the local Ti [eV]. 

    Returns
    -------
    source_rad_prof : array (nr,nt)
        Radial profile of the impurity neutral source for each time step.
    """
    r_src = namelist["rvol_lcfs"] + namelist["source_cm_out_lcfs"]
    nt = S_rates.shape[1]
    try:
        # TODO: invert order of dimensions of Ti_eV...
        assert S_rates.shape == Ti_eV.T.shape
    except AssertionError as msg:
        raise AssertionError(msg)

    source_rad_prof = np.zeros_like(S_rates)

    # find index of radial grid vector that is just greater than r_src
    i_src = rvol_grid.searchsorted(r_src) - 1
    # set source to be inside of the wall
    i_src = min(i_src, len(rvol_grid) - 1)

    if namelist["source_width_in"] < 0.0 and namelist["source_width_out"] < 0.0:
        # point source
        source_rad_prof[i_src] = 1.0

    # source with FWHM=source_width_in inside and FWHM=source_width_out outside
    if namelist["source_width_in"] > 0.0 or namelist["source_width_out"] > 0.0:

        if namelist["source_width_in"] > 0.0:
            ff = np.log(2.0) / namelist["source_width_in"] ** 2
            source_rad_prof[:i_src] = np.exp(
                -((rvol_grid[:i_src] - rvol_grid[i_src]) ** 2) * ff
            )[:, None]

        if namelist["source_width_out"] > 0.0:
            ff = np.log(2.0) / namelist["source_width_out"] ** 2
            source_rad_prof[i_src:] = np.exp(
                -((rvol_grid[i_src:] - rvol_grid[i_src]) ** 2) * ff
            )[:, None]

    # decay of neutral density with exp(-Int( [ne*S+dv/dr]/v ))
    if namelist["source_width_in"] == 0 and namelist["source_width_out"] == 0:
        # neutrals energy
        if namelist["imp_source_energy_eV"] > 0:
            E0 = namelist["imp_source_energy_eV"] * np.ones_like(rvol_grid)
        else:
            if Ti_eV is not None:
                E0 = copy.deepcopy(Ti_eV)
            else:
                raise ValueError("Could not compute a valid energy of injected ions!")

        # import here to avoid issues with omfit_commonclasses during docs and package creation
        from omfit_classes.utils_math import atomic_element

        # velocity of neutrals [cm/s]
        out = atomic_element(symbol=namelist["imp"])
        spec = list(out.keys())[0]
        imp_ion_A = int(out[spec]["A"])
        v = -np.sqrt(2.0 * q_electron * E0 / (imp_ion_A * m_p)) * 100  # cm/s

        # integration of ne*S for atoms and calculation of ionization length for normalizing neutral density
        source_rad_prof[i_src] = (
            -0.0625 * S_rates[i_src] / pro_grid[i_src] / v[i_src]
        )  # 1/16
        for i in np.arange(i_src - 1, 0, -1):
            source_rad_prof[i] = source_rad_prof[i + 1] + 0.25 * (
                S_rates[i + 1] / pro_grid[i + 1] / v[i + 1]
                + S_rates[i] / pro_grid[i] / v[i]
            )

        # prevents FloatingPointError: underflow encountered
        source_rad_prof[1:i_src] = np.exp(np.maximum(source_rad_prof[1:i_src], -100))

        # calculate relative density of neutrals
        source_rad_prof[1:i_src] *= (
            rvol_grid[i_src] * v[i_src] / rvol_grid[1:i_src] / v[1:i_src]
        )[:, None]
        source_rad_prof[i_src] = 1.0

        # remove promptly redeposited ions
        if namelist["prompt_redep_flag"]:
            omega_c = 1.602e-19 / 1.601e-27 * namelist["Baxis"] / namelist["main_ion_A"]
            dt = (rvol_grid[i_src] - rvol_grid) / v
            pp = dt * omega_c
            non_redep = pp ** 2 / (1.0 + pp ** 2)
            source_rad_prof *= non_redep

    # total ion source
    pnorm = np.pi * np.sum(
        source_rad_prof * S_rates * (rvol_grid / pro_grid)[:, None], 0
    )  # sum over radius

    # neutral density for influx/unit-length = 1/cm
    source_rad_prof /= pnorm

    # broadcast in right shape if time averaged profiles are used
    source_rad_prof = np.broadcast_to(source_rad_prof, (source_rad_prof.shape[0], nt))

    return source_rad_prof<|MERGE_RESOLUTION|>--- conflicted
+++ resolved
@@ -138,15 +138,11 @@
     circ = 2 * np.pi * Raxis_cm
 
     # For ease of comparison with STRAHL, shift source by one time step
-<<<<<<< HEAD
-    source_time_history = np.r_[source[1:],0]/circ
-    
+
+    source_time_history = np.r_[source[1:], 0] / circ
     if all(source_time_history == 0):
         raise Exception('Impurity source is zero within the simulation range')
-=======
-    source_time_history = np.r_[source[1:], 0] / circ
-    # source_time_history =  source/circ
->>>>>>> 5cb29fd1
+
 
     return np.asfortranarray(source_time_history)
 
