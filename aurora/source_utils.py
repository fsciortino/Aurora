"""
Methods related to impurity source functions.
"""
# MIT License
#
# Copyright (c) 2021 Francesco Sciortino
#
# Permission is hereby granted, free of charge, to any person obtaining a copy
# of this software and associated documentation files (the "Software"), to deal
# in the Software without restriction, including without limitation the rights
# to use, copy, modify, merge, publish, distribute, sublicense, and/or sell
# copies of the Software, and to permit persons to whom the Software is
# furnished to do so, subject to the following conditions:
#
# The above copyright notice and this permission notice shall be included in all
# copies or substantial portions of the Software.
#
# THE SOFTWARE IS PROVIDED "AS IS", WITHOUT WARRANTY OF ANY KIND, EXPRESS OR
# IMPLIED, INCLUDING BUT NOT LIMITED TO THE WARRANTIES OF MERCHANTABILITY,
# FITNESS FOR A PARTICULAR PURPOSE AND NONINFRINGEMENT. IN NO EVENT SHALL THE
# AUTHORS OR COPYRIGHT HOLDERS BE LIABLE FOR ANY CLAIM, DAMAGES OR OTHER
# LIABILITY, WHETHER IN AN ACTION OF CONTRACT, TORT OR OTHERWISE, ARISING FROM,
# OUT OF OR IN CONNECTION WITH THE SOFTWARE OR THE USE OR OTHER DEALINGS IN THE
# SOFTWARE.

import numpy as np
import copy, sys
from scipy.constants import m_p, e as q_electron
from scipy.special import erfc
import matplotlib.pyplot as plt


def get_source_time_history(namelist, Raxis_cm, time, plot = False):
    """Load source time history based on current state of the namelist.

    Parameters
    ----------
    namelist : dict
        Aurora namelist dictionary. The field namelist['source_type'] specifies how the
        source function is being specified -- see the notes below.
    Raxis_cm : float
        Major radius at the magnetic axis [cm]. This is needed to normalize the
        source such that it is treated as toroidally and poloidally symmetric -- a necessary
        idealization for 1.5D simulations.
    time : array (nt,)
        Time array the source should be returned on.
    plot : bool, optional
        If True, plot the source vs. the time grid. 

    Returns
    -------
    source_time_history : array (nt,)
        The source time history on the input time base.

    Notes
    -----
    There are 5 options to describe the time-dependence of the source:

    #. namelist['source_type'] == 'file': in this case, a simply formatted
    source file, with one time point and corresponding and source amplitude on each
    line, is read in. This can describe an arbitrary time dependence, e.g.
    as measured from an experimental diagnostic.

    #. namelist['source_type'] == 'interp': the time history for the source is
    provided by the user within the 'explicit_source_time' and 'explicit_source_vals'
    fields of the namelist dictionary and this data is simply interpolated.

    #. namelist['source_type'] == 'const': in this case, a constant source
    (e.g. a gas puff) is simulated. It is recommended to run the simulation for
    >100ms in order to see self-similar charge state profiles in time.

    #. namelist['source_type'] == 'step': this allows the creation of a source
    that suddenly appears and suddenly stops, i.e. a rectangular "step". The
    duration of this step is given by namelist['step_source_duration']. Multiple
    step times can be given as a list in namelist['src_step_times']; the amplitude
    of the source at each step is given in namelist['src_step_rates']

    #. namelist['source_type'] == 'synth_LBO': this produces a model source from a LBO
    injection, given by a convolution of a gaussian and an exponential. The required
    parameters in this case are inside a namelist['LBO'] dictionary:
    namelist['LBO']['t_start'], namelist['LBO']['t_rise'], namelist['LBO']['t_fall'],
    namelist['LBO']['n_particles']. The "n_particles" parameter corresponds to the
    amplitude of the source (the number of particles corresponding to the integral over
    the source function.

    """

    if namelist["source_type"] == "file":
        # read time history from a simple file with 2 columns
        src_times, src_rates = read_source(namelist["source_file"])

    elif namelist["source_type"] in ["interp", "arbitrary_2d_source"]:
        src_times = namelist["explicit_source_time"]
        src_rates = namelist["explicit_source_vals"]

    elif namelist["source_type"] == "const":
        # constant source
        src_times = [time[0]-1, time[-1]+1]
        src_rates = [namelist["source_rate"], namelist["source_rate"]]
        # src_rates[0] = 0.0  # start with 0

    elif namelist["source_type"] == "step":
        # Create the time-dependent step source
        tbuf = namelist.get("step_source_duration", 1e-6)  # e.g. 1.e-6

        # Start with zero source at t=0
        src_times = [0.0]
        src_rates = [0.0]

        # Form the source with "tbuf" duration to connect the steps
        for i in range(len(namelist["src_step_times"])):
            src_times.append(namelist["src_step_times"][i] - tbuf)
            src_times.append(namelist["src_step_times"][i])

            src_rates.append(src_rates[-1])
            src_rates.append(namelist["src_step_rates"][i])

        # Append the final rate to maximum time
        src_rates.append(src_rates[-1])
        src_times.append(np.max(time))

    elif namelist["source_type"] == "synth_LBO":
        # use idealized source function
        src_times, src_rates = lbo_source_function(
            namelist["LBO"]["t_start"],
            namelist["LBO"]["t_rise"],
            namelist["LBO"]["t_fall"],
            namelist["LBO"]["n_particles"],
        )
    else:
        raise ValueError("Unspecified source function time history!")
        
    from scipy.interpolate import interp1d
    src_rate_interp = interp1d(src_times, src_rates ,axis=0,kind='linear')
<<<<<<< HEAD
    #this will extrapolate source by a contant values outside of src_times range
=======
>>>>>>> b51dc6b8
    source_time_history= src_rate_interp(np.clip(time, src_times[0], src_times[-1]))
    
    if source_time_history.ndim == 1:
        # get number of particles per cm and sec
        circ = 2 * np.pi * Raxis_cm
        source_time_history /= circ
    
    if np.all(source_time_history == 0):
        raise Exception("Impurity source is zero within the simulation range")
        
    if plot:

        fig, ax = plt.subplots()
        fig.suptitle('External particle source')
        ax.set_xlabel('time [s]')
        ax.set_ylabel('$\Gamma_{{source}}$ [s$^{{-1}}$]'),
        ax.plot(time, source)
        ax.set_ylim(0, None)
        ax.set_xlim(time[0],time[-1])

    return np.asfortranarray(source_time_history)
 

def write_source(t, s, shot, imp="Ca"):
    """Write a STRAHL source file.

    This will overwrite any {imp}flx{shot}.dat locally.

    Parameters
    ----------
    t : array of float, (`n`,)
        The timebase (in seconds).
    s : array of float, (`n`,)
        The source function (in particles/s).
    shot : int
        Shot number, only used for saving to a .dat file
    imp : str, optional
        Impurity species atomic symbol

    Returns
    -------
    contents : str
        Content of the source file written to {imp}flx{shot}.dat

    """
    contents = "{.d}\n".format(
        len(t),
    )
    for tv, sv in zip(t, s):
        contents += "    {5.5f}    {5.5e}\n".format(tv, sv)

    with open(f"{imp}flx{shot}.dat", "w") as f:
        f.write(contents)

    return contents


def read_source(filename):
    """Read a STRAHL source file from {imp}flx{shot}.dat locally.

    Parameters
    ----------
    filename : str
        Location of the file containing the STRAHL source file.

    Returns
    -------
    t : array of float, (`n`,)
        The timebase (in seconds).
    s : array of float, (`n`,)
        The source function (#/s).
    """
    t = []
    s = []
    with open(filename, "r") as f:
        lines = f.read()
    for line in lines.split("\n")[1:]:  # first line contains number of lines
        line = line.strip()
        if line != "":
            t.append(float(line.split()[0]))
            s.append(float(line.split()[1]))
    t = np.array(t)
    s = np.array(s)

    return t, s


def lbo_source_function(t_start, t_rise, t_fall, n_particles=1.0, time_vec=None):
    """Model for the expected shape of the time-dependent source function,
    using a convolution of a gaussian and an exponential decay.

    Parameters
    ----------
    t_start : float or array-like [ms]
        Injection time, beginning of source rise. If multiple values are given, they are
        used to create multiple source functions.
    t_rise : float or array-like [ms]
        Time scale of source rise. Similarly to t_start for multiple values.
    t_fall : float or array-like [ms]
        Time scale of source decay.Similarly to t_start for multiple values.
    n_particles : float, opt
        Total number of particles in source. Similarly to t_start for multiple values.
        Defaults to 1.0.
    time_vec : array-like
        Time vector on which to create source function. If left to None,
        use a linearly spaced time vector including the main features of the function.

    Returns
    -------
    time_vec : array
        Times for the source function of each given impurity
    source : array
        Time history of the synthetized source function.
    """

    t_start = np.atleast_1d(t_start)
    t_start, t_fall, t_rise, n_particles = np.broadcast_arrays(
        t_start, t_fall / 1e3, t_rise / 1e3, n_particles
    )

    if time_vec is None:
        time_vec = np.hstack([np.linspace(ts - 3 * tr, ts + 6 * tf, 200) for ts, tr, tf in zip(t_start, t_rise, t_fall)])
        time_vec = np.unique(time_vec)
    source = np.zeros_like(time_vec)

    for ts, tr, tf, N in zip(t_start, t_rise, t_fall, n_particles):
        tind = slice(*time_vec.searchsorted([ts - 3 * tr, ts + 6 * tf]))
        T = time_vec[tind]
        lbo = np.exp((1 - 4 * tf * (T - ts) / tr**2) / (4 * (tf / tr) ** 2)) * (erfc((T - ts) / tr - 1 / (2 * tf / tr)) - 2)

        # scale source to correspond to the given total number of particles
        lbo *= N / np.trapz(lbo, T)

        # ensure that source function ends with 0 to avoid numerical issues
        lbo[[0, -1]] = 0

        source[tind] += lbo

     
    return time_vec, source


def get_radial_source(namelist, rvol_grid, pro_grid, S_rates, Ti_eV=None):
    """Obtain spatial dependence of source function.

    If namelist['source_width_in']==0 and namelist['source_width_out']==0, the source
    radial profile is defined as an exponential decay due to ionization of neutrals. This requires
    S_rates, the ionization rate of neutral impurities, to be given with S_rates.shape=(len(rvol_grid),len(time_grid))

    If namelist['imp_source_energy_eV']<0, the neutrals speed is taken as the thermal speed based
    on Ti_eV, otherwise the value corresponding to namelist['imp_source_energy_eV'] is used.

    Parameters
    ----------
    namelist : dict
        Aurora namelist. Only elements referring to the spatial distribution and energy of
        source atoms are accessed.
    rvol_grid : array (nr,)
        Radial grid in volume-normalized coordinates [cm]
    pro_grid : array (nr,)
        Normalized first derivatives of the radial grid in volume-normalized coordinates.
    S_rates : array (nr,nt)
        Ionization rate of neutral impurity over space and time.
    Ti_eV : array, optional (nt,nr)
        Background ion temperature, only used if source_width_in=source_width_out=0.0 and
        imp_source_energy_eV<=0, in which case the source impurity neutrals are taken to
        have energy equal to the local Ti [eV].

    Returns
    -------
    source_rad_prof : array (nr,nt)
        Radial profile of the impurity neutral source for each time step.
    """
    r_src = namelist["rvol_lcfs"] + namelist["source_cm_out_lcfs"]
    nt = S_rates.shape[1]
    try:
        # TODO: invert order of dimensions of Ti_eV...
        assert S_rates.shape == Ti_eV.T.shape
    except AssertionError as msg:
        raise AssertionError(msg)

    source_rad_prof = np.zeros_like(S_rates)

    # find index of radial grid vector that is just greater than r_src
    i_src = rvol_grid.searchsorted(r_src) - 1
    # set source to be inside of the wall
    i_src = min(i_src, len(rvol_grid) - 1)

    if namelist["source_width_in"] < 0.0 and namelist["source_width_out"] < 0.0:
        # point source
        source_rad_prof[i_src] = 1.0

    # source with FWHM=source_width_in inside and FWHM=source_width_out outside
    if namelist["source_width_in"] > 0.0 or namelist["source_width_out"] > 0.0:

        if namelist["source_width_in"] > 0.0:
            ff = np.log(2.0) / namelist["source_width_in"] ** 2
            source_rad_prof[:i_src] = np.exp(
                -((rvol_grid[:i_src] - rvol_grid[i_src]) ** 2) * ff
            )[:, None]

        if namelist["source_width_out"] > 0.0:
            ff = np.log(2.0) / namelist["source_width_out"] ** 2
            source_rad_prof[i_src:] = np.exp(
                -((rvol_grid[i_src:] - rvol_grid[i_src]) ** 2) * ff
            )[:, None]

    # decay of neutral density with exp(-Int( [ne*S+dv/dr]/v ))
    if namelist["source_width_in"] == 0 and namelist["source_width_out"] == 0:
        # neutrals energy
        if namelist["imp_source_energy_eV"] > 0:
            E0 = namelist["imp_source_energy_eV"] * np.ones_like(rvol_grid)
        else:
            if Ti_eV is not None:
                #NOTE: antonello used Ti_eV[0], but this will use Ti only from the first timeslice
                E0 = copy.deepcopy(Ti_eV)
            else:
                raise ValueError("Could not compute a valid energy of injected ions!")

        # import here to avoid issues with omfit_commonclasses during docs and package creation
        from omfit_classes.utils_math import atomic_element

        # velocity of neutrals [cm/s]
        out = atomic_element(symbol=namelist["imp"])
        spec = list(out.keys())[0]
        imp_ion_A = int(out[spec]["A"])
        v = -np.sqrt(2.0 * q_electron * E0 / (imp_ion_A * m_p)) * 100  # cm/s

        # integration of ne*S for atoms and calculation of ionization length for normalizing neutral density
        source_rad_prof[i_src] = (
            -0.0625 * S_rates[i_src] / pro_grid[i_src] / v[i_src]
        )  # 1/16
        for i in np.arange(i_src - 1, 0, -1):
            source_rad_prof[i] = source_rad_prof[i + 1] + 0.25 * (
                S_rates[i + 1] / pro_grid[i + 1] / v[i + 1]
                + S_rates[i] / pro_grid[i] / v[i]
            )

        # prevents FloatingPointError: underflow encountered
        source_rad_prof[1:i_src] = np.exp(np.maximum(source_rad_prof[1:i_src], -100))

        # calculate relative density of neutrals
        source_rad_prof[1:i_src] *= (
            rvol_grid[i_src] * v[i_src] / rvol_grid[1:i_src] / v[1:i_src]
        )[:, None]
        source_rad_prof[i_src] = 1.0

        # remove promptly redeposited ions
        if namelist["prompt_redep_flag"]:
            omega_c = 1.602e-19 / 1.601e-27 * namelist["Baxis"] / namelist["main_ion_A"]
            dt = (rvol_grid[i_src] - rvol_grid) / v
            pp = dt * omega_c
            non_redep = pp**2 / (1.0 + pp**2)
            source_rad_prof *= non_redep

    # total ion source
    pnorm = np.pi * np.sum(
        source_rad_prof * S_rates * (rvol_grid / pro_grid)[:, None], 0
    )  # sum over radius

    # neutral density for influx/unit-length = 1/cm
    source_rad_prof /= pnorm

    # broadcast in right shape if time averaged profiles are used
    source_rad_prof = np.broadcast_to(source_rad_prof, (source_rad_prof.shape[0], nt))

    return source_rad_prof<|MERGE_RESOLUTION|>--- conflicted
+++ resolved
@@ -132,10 +132,8 @@
         
     from scipy.interpolate import interp1d
     src_rate_interp = interp1d(src_times, src_rates ,axis=0,kind='linear')
-<<<<<<< HEAD
+
     #this will extrapolate source by a contant values outside of src_times range
-=======
->>>>>>> b51dc6b8
     source_time_history= src_rate_interp(np.clip(time, src_times[0], src_times[-1]))
     
     if source_time_history.ndim == 1:
