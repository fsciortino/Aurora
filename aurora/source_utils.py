--- conflicted
+++ resolved
@@ -129,7 +129,9 @@
         )
     else:
         raise ValueError("Unspecified source function time history!")
-<<<<<<< HEAD
+        
+    from scipy.interpolate import interp1d
+    src_rate_interp = interp1d(src_times, src_rates ,axis=0,kind='linear')
 
     source = np.interp(time, src_times, src_rates, left=0, right=0)
 
@@ -140,22 +142,6 @@
     source_time_history = np.r_[source[1:], source[-1]] / circ
     # if all(source_time_history == 0):
     #     raise Exception("Impurity source is zero within the simulation range")
-=======
-        
-    from scipy.interpolate import interp1d
-    src_rate_interp = interp1d(src_times, src_rates ,axis=0,kind='linear')
-
-    #this will extrapolate source by a contant values outside of src_times range
-    source_time_history= src_rate_interp(np.clip(time, src_times[0], src_times[-1]))
-    
-    if source_time_history.ndim == 1:
-        # get number of particles per cm and sec
-        circ = 2 * np.pi * Raxis_cm
-        source_time_history /= circ
-    
-    if np.all(source_time_history == 0):
-        raise Exception("Impurity source is zero within the simulation range")
->>>>>>> 219a5a39
         
     if plot:
 
