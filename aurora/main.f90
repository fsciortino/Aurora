--- conflicted
+++ resolved
@@ -1,7 +1,3 @@
-<<<<<<< HEAD
-! aurora - a modern radial impurity transport forward model
-! Copyright (c) 2020 Francesco Sciortino
-=======
 !MIT License
 !
 !Copyright (c) 2021 Francesco Sciortino
@@ -23,7 +19,7 @@
 !LIABILITY, WHETHER IN AN ACTION OF CONTRACT, TORT OR OTHERWISE, ARISING FROM,
 !OUT OF OR IN CONNECTION WITH THE SOFTWARE OR THE USE OR OTHER DEALINGS IN THE
 !SOFTWARE.
->>>>>>> 128a06bd
+
 
 subroutine run(  &
         nion, ir, nt, &
