--- conflicted
+++ resolved
@@ -853,7 +853,6 @@
      endif
   
   endif
-<<<<<<< HEAD
 
   ! Evolution of particle content in divertor/pump reservoirs
   ! If recycling is on (rcl>0), a fraction of particles hitting the walls can come back
@@ -944,20 +943,6 @@
   endif
   
   ! Evolution of particles permanently pumped
-=======
-  
-  ! particles in divertor
-  ! If recycling is on, particles from limiter and wall come back.
-  ! Particles in divertor can only return (with rate given by N_div/taudiv) if rcl>=0
-  if (rcl.ge.0) then  ! activated divertor return (rcl>=0) + recycling mode (if rcl>0)
-     taustar = 1./(1./taudiv+1./taupump)    ! time scale for divertor depletion
-     ff = .5*det/taustar
-  else
-     ff = .5*det/taupump
-  endif
-  divnew = ( divold*(1.-ff) + (dsu + src_div_t)*det )/(1.+ff)
->>>>>>> 74eaf44d
-
   ! Adimensional model (pumping done from the divertor and defined by a time taupump)
   if (voldiv.eq.0) then
      nout = nout + .5*(divnew+divold)/taupump*det
