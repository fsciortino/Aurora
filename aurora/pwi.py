--- conflicted
+++ resolved
@@ -222,17 +222,9 @@
                     
             if not (self.num_background_species == len(self.background_main_wall_fluxes) == len(self.background_div_wall_fluxes)):
                 raise ValueError("Declared number of background species for full PWI model not consistent with declared number of background fluxes!")  
-                
-<<<<<<< HEAD
+         
             if not self.namelist['ELM_model']['ELM_flag']:
                 # set wall fluxes of the background species to constant value over entire time grid
-=======
-            # set wall fluxes of the background species to constant value over entire time grid
-            
-            fluxes_main_wall[:] = np.asarray(self.background_main_wall_fluxes)[:,None]
-            fluxes_div_wall[:]  = np.asarray(self.background_div_wall_fluxes)[:,None]
-
->>>>>>> 219a5a39
                 
                 for i in range(0,len(self.background_species)):
                     fluxes_main_wall[i,:] = np.full(len(self.time_out),self.background_main_wall_fluxes[i])
@@ -302,7 +294,6 @@
         
         """
         
-<<<<<<< HEAD
         impact_energy_main_wall = np.zeros((len(self.background_species)+1,len(self.time_out)))
         impact_energy_div_wall = np.zeros((len(self.background_species)+1,len(self.time_out)))
                 
@@ -370,36 +361,41 @@
                 # Same values over entire time grid 
                 impact_energy_main_wall[i,:] = np.full(len(self.time_out),E0_main_wall_temp)
                 impact_energy_div_wall[i,:] = np.full(len(self.time_out),E0_div_wall_temp)
-=======
-        impact_energy_main_wall = np.zeros((len(self.all_species),len(self.time_out)))
-        impact_energy_div_wall = np.zeros((len(self.all_species),len(self.time_out)))
-        
-        # Impact energy for the simulated species itself (index 0) and for the background species (indices 1+)
-        for i, s in enumerate(self.all_species):
-             # Same values over entire time grid 
-            impact_energy_main_wall[i] = surface.get_impact_energy(self.Te_lim,
-                                                          s,
-                                                          mode = 'sheath',
-                                                          Ti_over_Te = self.Ti_over_Te,
-                                                          gammai = self.gammai)
-            impact_energy_div_wall[i] = surface.get_impact_energy(self.Te_div,
-                                                         s,
-                                                         mode = 'sheath',
-                                                         Ti_over_Te = self.Ti_over_Te,
-                                                         gammai = self.gammai)    
-     
->>>>>>> 219a5a39
-        
+
         return impact_energy_main_wall, impact_energy_div_wall
         
         
     def setup_rec_profs(self):
         """Method to set up Aurora inputs related to the recycling profiles for neutrals released from the main wall.
         """
- 
-        #impurity neutral ionization rate
-        Sne0 = self.Sne_rates[:, 0, [0]]
-    
+        # get kinetic profiles on the radial and (internal) temporal grids
+        self._ne, self._Te, self._Ti, self._n0 = self.get_aurora_kin_profs()
+
+        # store also kinetic profiles on output time grid
+        if len(self._ne) > 1:  # all have the same shape now
+            save_time = self.save_time
+        else:
+            save_time = [0]
+
+        self.ne = self._ne[save_time, :]
+        self.Te = self._Te[save_time, :]
+        self.Ti = self._Ti[save_time, :]
+        self.n0 = self._n0[save_time, :]
+
+        # Get time-dependent parallel loss rate
+        self.par_loss_rate = self.get_par_loss_rate()
+
+        metastables = self.namelist.get("metastable_flag", False)
+        superstages = self.namelist.get("superstages", [])
+        # Obtain atomic rates on the computational time and radial grids
+        self.set_time_dept_atomic_rates(
+            superstages=superstages, metastables=metastables
+        )
+
+        Sne0 = self.Sne_rates[:, 0, :]
+        # get radial profile of source function
+        if len(save_time) == 1:  # if time averaged profiles were used
+            Sne0 = Sne0[:, [0]]  # 0th charge state (neutral)
         
         # Full PWI model: set recycling profiles to exponentially decay from the wall
         #   with recycled neutrals having different energies depending on whether they
@@ -411,7 +407,6 @@
         if self.namelist['ELM_model']['ELM_flag']:
         # ELMs activated --> Time-dependent reflection energy
             
-<<<<<<< HEAD
             # The reflection energy will repeat itself over cycles as the ELM frequency
             #   --> calculate the reflection energy only for the first cycle then repeat it
             #   to save computation time
@@ -484,28 +479,10 @@
             # calculate the reflection profile
             rfl_rad_prof = source_utils.get_radial_source(
                 nml_rfl_prof,  # namelist specifically to obtain exp decay from wall
-=======
-        # Source profile from sputtered particles from main wall:
-        #   use the sputtered energy from TRIM data
-        
-        # calculate the sputtering profiles from simulated and background species
-        spt_rad_prof = np.zeros((len(self.rvol_grid), len(self.all_species)))
-        
-        #use almost the same namelist, change imp_source_energy_eV
-        nml_spt_prof = nml_rfl_prof
-        
-        for j, s in enumerate(self.all_species):
-            # set energy value in the reflection profile namelist
-            nml_spt_prof["imp_source_energy_eV"] = self.E_sput_main_wall[j,0]
-    
-            spt_rad_prof[:,j] = source_utils.get_radial_source(
-                nml_spt_prof,  # namelist specifically to obtain exp decay from wall
->>>>>>> 219a5a39
                 self.rvol_grid,
                 self.pro_grid,
                 Sne0,
                 self._Ti,
-<<<<<<< HEAD
             )
             
             # set same profile for all times    
@@ -833,15 +810,68 @@
         if not evolneut:
             # prevent recombination back to neutral state to maintain good particle conservation
             self.Rne_rates[:, 0] = 0
-=======
-            )[:,0] #assume time independent?
->>>>>>> 219a5a39
-
-            
-        # set same profile for all times
-        self.spt_rad_prof = np.tile(spt_rad_prof[:,:,None], (1,len(self.time_grid)))
-
-<<<<<<< HEAD
+
+        if nz_init is None:
+            # default: start in a state with no impurity ions
+            nz_init = np.zeros((len(self.rvol_grid), num_cs))
+        
+        # factor to account for cylindrical geometry:
+        circ = 2 * np.pi * self.Raxis_cm  # cm
+            
+        if ndiv_init is None:
+            # default: start in a state with empty divertor neutrals reservoir
+            ndiv_init = 0
+        else:
+            # start in a state with not empty divertor neutrals reservoir
+            # convert to cm^-1 before passing it to fortran_run
+            if self.namelist["phys_volumes"] == True:
+                # the input ndiv_init is interpreted as a particle density in cm^-3
+                ndiv_init = (ndiv_init * self.vol_div) / circ # ([cm^-3]*[cm^3])/[cm]
+            else:
+                # the input ndiv_init is interpreted as absolute number of particles
+                ndiv_init = ndiv_init / circ        
+                
+        if npump_init is None or self.namelist["pump_chamber"] == False:
+            # default: start in a state with empty pump neutrals reservoir
+            #   (or pump reservoir not used at all)
+            npump_init = 0 
+        else:
+            # start in a state with not empty pump neutrals reservoir
+            # convert to cm^-1 before passing it to fortran_run
+            if self.namelist["phys_volumes"] == True:
+                # the input npump_init is interpreted as a particle density in cm^-3
+                npump_init = (npump_init * self.vol_pump) / circ # ([cm^-3]*[cm^3])/[cm]
+            else:
+                # the input npump_init is interpreted as absolute number of particles
+                npump_init = npump_init / circ      
+        
+        if nmainwall_init is None:
+            # default: start in a state with empty main wall reservoir
+            nmainwall_init = 0
+        else:
+            # start in a state with not empty main wall reservoir
+            # convert to cm^-1 before passing it to fortran_run
+            if self.namelist["phys_surfaces"] == True:
+                # the input nmainwall_init is interpreted as a particle density in cm^-2
+                nmainwall_init = (nmainwall_init * self.surf_mainwall * self.mainwall_roughness) / circ # ([cm^-2]*[cm^2])/[cm]
+            else:
+                # the input nmainwall_init is interpreted as absolute number of particles
+                nmainwall_init = nmainwall_init / circ     
+        
+        if ndivwall_init is None or self.namelist["div_recomb_ratio"] == 1.0:
+            # default: start in a state with empty divertor wall reservoir
+            #   (or divertor wall reservoir not used at all)
+            ndivwall_init = 0  
+        else:
+            # start in a state with not empty divertor wall reservoir
+            # convert to cm^-1 before passing it to fortran_run
+            if self.namelist["phys_surfaces"] == True:
+                # the input ndivwall_init is interpreted as a particle density in cm^-2
+                ndivwall_init = (ndivwall_init * self.surf_divwall * self.divwall_roughness) / circ # ([cm^-2]*[cm^2])/[cm]
+            else:
+                # the input ndivwall_init is interpreted as absolute number of particles
+                ndivwall_init = ndivwall_init / circ   
+
         if D_z.ndim < 3:
             # set all charge states to have the same transport
             # num_cs = Z+1 - include elements for neutrals
@@ -1062,9 +1092,7 @@
 
         return self.res
         
-=======
->>>>>>> 219a5a39
-        
+
     def PWI_time_traces(self, interval = 0.01, plot=True, ylim = True, axs=None):
         """Return and plot data regarding the plasma-wall interaction in the simulation.
 
