#-----------------------------------------------------------------------------
# Python standalone of FACIT routine for collisional impurity transport
# Daniel Fajardo (daniel.fajardo@ipp.mpg.de), November 2021
#-----------------------------------------------------------------------------

import numpy as np

class FACIT:
    '''
<<<<<<< HEAD
    Calculates collisional impurity transport coefficients and the poloidal
    asymmetry of the impurity density.
    
    Refs: Maget PPCF (2020), https://doi.org/10.1088/1361-6587/ab53ab
          Maget PPCF (2020), https://doi.org/10.1088/1361-6587/aba7f9
          new paper...
=======
    Calculation of collisional impurity transport coefficients
    ----------------------------------------------------------
    References:  Maget et al 2020 Plasma Phys. Control. Fusion 62 105001
                 Fajardo et al 2022 Plasma Phys. Control. Fusion 64 055017
                 Maget et al 2022 Plasma Phys. Control. Fusion 64 069501
                 Fajardo et al 2023 Plasma Phys. Control. Fusion 65 035021 
          
    License statement:
    Software name : FACIT
    Authors : P. Maget and D. Fajardo, C. Angioni, P. Manas
    Copyright holders : Commissariat à l’Energie Atomique et aux Energies Alternatives (CEA), France, 
                        Max-Planck Institut für Plasmaphysik, Germany
    CEA and IPP authorize the use of the FACIT software under the CeCILL-C open source license 
    https://cecill.info/licences/Licence_CeCILL-C_V1-en.html  
    The terms and conditions of the CeCILL-C license are deemed to be accepted upon downloading 
    the software and/or exercising any of the rights granted under the CeCILL-C license.
>>>>>>> 219a5a39
    
    Parameters
    ----------
    rho : 1D array (nr)
        mid-plane radius normalized to minor radius [-], r/a
    Zimp : int or float or 1D array (nr)
        impurity charge [-]
    Aimp : int or float
        impurity mass [-]
    Zi : int or float
        main ion charge [-]
    Ai : int or float
        main ion mass [-]
<<<<<<< HEAD
    Te : 1D array (nr)
        electron temperature [eV]
    Ti : 1D array (nr)
        main ion temperature [eV]
    Ne : 1D array (nr)
        electron density [1/m^3]
    Ni : 1D array (nr)
        main ion density [1/m^3]
    Nimp : 1D array (nr)
        impurity density [1/m^3]
    Machi : float or 1D array (nr)
        main ion Mach number [-]
        set to zero to perform calculations in the non-rotating limit
=======
    Ti : nD array (...,nr) or float
        main ion temperature [:math:`eV`]
    ne : nD array (...,nr) or float
        electron density [:math:`1/m^3`]
    Ni : nD array (...,nr) or float
        main ion density [:math:`1/m^3`]
    Nimp : nD array (...,nr) or float
        FSA impurity density [:math:`1/m^3`]
    Machi : nD array (...,nr) or float
        main ion Mach number [-]
    Zeff: nD array (...,nr) or float
        effective charge [-]
    gradTi : nD array (...,nr) or float
        main ion temperature gradient [:math:`1/m^3/m`]
    gradNi : nD array (...,nr) or float
        main ion density gradient [:math:`1/m^3/m`]
    gradNimp : nD array (...,nr) or float
        FSA impurity density gradient [:math:`1/m^3/m`]
>>>>>>> 219a5a39
    invaspct : float
        inverse aspect ratio [-], a/R0
    B0 : float
        magnetic field at magnetic axis [T]
    R0 : float
        major radius at magnetic axis [m]
    qmag : 1D array (nr)
        safety factor [-]
<<<<<<< HEAD
    pol_asym : bool, optional
        if True, calculate the poloidal asymmetry of the impurity density
        default is False
=======
    rotation_model : int, optional
        if 0, use non-rotating limit from Fajardo PPCF (2022)
        if 1, use PS model from Maget PPCf (2020)
        if 2, use BP and PS model from Fajardo (subm. to PPCF)
        Default is 0. 0 is recommended for low-Z impurities (e.g. B, N, Ne)
    Te_Ti : nD array (...,nr) or float, optional
        electron to ion temperature ratio [-]
        default is 1.0
    RV : 2D array (nr, nth), optional
        R contours of flux surfaces, 2D distribution on (r,theta) [:math:`m`]
        used if rotation_model == 2 or rotation_model == 1 and full_geom
        default is None, which calculates it in circular geometry
    ZV : 2D array (nr, nth), optional
        Z contours of flux surfaces, 2D distribution on (r,theta) [:math:`m/T`]
        used if rotation_model == 2 or rotation_model == 1 and full_geom
        default is None, which calculates it in circular geometry
    BV : 2D array (nr, nth), optional
        magnetic field, poloidal distribution on (r,theta) [:math:`T`]
        used if rotation_model == 1 and full_geom
        default is None, which calculates it in circular geometry
    FV : 1D array (nr), optional
        poloidal current flux function [:math:`T*m`]
        required if rotation_model == 1 and full_geom
        default is None, which makes it R0*B0
    dpsidx : 1D array (nr), optional
        radial coordinate transformation from flux psi to rho [:math:`T*m^2`]
        required if rotation_model == 1 and full_geom
        default is None
    fsaout : bool, optional
        if True, return FSA transport coefficients
        only relevant if rotation_model == 2
        default is True
>>>>>>> 219a5a39
    full_geom : bool, optional
        if True, use full flux surface shaped geometry in the calculation of
        the asymmetries, which means an iterative solution. This would be the
        most computationally-expensive setting of FACIT.
        if False, use circular geometry with large aspect ratio, such that
        the calculation of the asymmetries can be completely analytical
        default is False
        if pol_asym is False, full_geom matters only in the calculation of
        some geometric coefficients
    nth : int, optional
        number of poloidal grid points [-]
        default is 20
    regulopt : list (4), optional
        parameters for the convergence of the iterative calculation of the
        asymmetries
        only relevant if pol_asym and full_geom
        default is [1e-2,0.5,1.e-5,1e2]
    dpsidx : 1D array (nr), optional
        radial coordinate transformation from flux psi to rho [T*m^2]
        only relevant if pol_asym and full_geom
        default is None
    FV : 1D array (nr), optional
        poloidal current flux function [T*m]
        only relevant if pol_asym and full_geom
        default is None
    BV : 2D array (nr, nth), optional
        magnetic field, poloidal distribution on (r,theta) [T]
        only relevant if pol_asym and full_geom
        default is None
    RV : 2D array (nr, nth), optional
        major radius, poloidal distribution on (r,theta) [m]
        only relevant if pol_asym and full_geom
        default is None
    JV : 2D array (nr, nth), optional
        Jacobian of coordinate system, poloidal distribution on (r,theta) [m/T]
        only relevant if pol_asym and full_geom
        default is None
    fH : float, optional
        resonant hydrogen minority fraction [-]
        for ICRH-induced asymmetries
        only relevant if pol_asym
        default is 0.0
    bC : float, optional
        Bres/B0 [-], where Bres is the field where the ICRH frequency matches the 
        fundamental cyclotron resonance of the minority ion: 2*pi*f = Zi*e*Bres/mi
        for ICRH-induced asymmetries
        only relevant if pol_asym
        default is 1.0
    sigH : float, optional
        
        for ICRH-induced asymmetries
        only relevant if pol_asym
        default is 1.0
    TperpTpar_axis : float, optional
        main ion temperature anisotropy at magnetic axis [-]
        for ICRH-induced asymmetries
        only relevant if pol_asym
        default is 1.0
    nat_asym : bool, optional
        if True, consider friction-induced "natural" poloidal asymmetry
        only relevant if pol_asym
        default is True
        
<<<<<<< HEAD
    Returns
=======
    Returns (as attributes)
>>>>>>> 219a5a39
    -------
    Dz_* : 1D array (nr)
        diffusion coefficient from each flux component [m^2/s]
        * = PS, BP or CL (for Pfirsch-Schlüter, Banana-Plateau and Classical)
    Kz_* : 1D array (nr)
        coefficient of the main ion density gradient from each flux component [m^2/s]
    Hz_* : 1D array (nr)
        coefficient of the main ion temperature gradient from each flux component [m^2/s]
    Vrot_* : 1D array (nr)
        centrifugal velocity from each flux component [m^2/s]
    Vrz_* : 1D array (nr)
        radial flux per particle (Flux_z/nz)_* from each flux component [m/s]
    Dz : 1D array (nr)
        total diffusion coefficient [m^2/s]
    Kz : 1D array (nr)
        total coefficient of the main ion density gradient [m^2/s]
    Hz : 1D array (nr)
        total coefficient of the main ion temperature gradient [m^2/s]
    Vconv : 1D array (nr)
        total convective velocity [m/s]
    Vrot : 1D array (nr)
        total centrifugal velocity [m^2/s]
    Vrz : 1D array (nr)
        total radial flux per particle (Flux_z/nz) [m/s]
    Flux_z : 1D array (nr)
        total radial flux [1/(m^2 s)]
    horiz_asym : 1D array (nr)
        horizontal asymmetry of the impurity density [-]
        in the representation n = nz/<nz> = 1 + horiz_asym*cos(theta) + vert_asym*sin(theta)
    vert_asym : 1D array (nr)
        vertical asymmetry of the impurity density [-]
    nn : 2D array (nr, nth)
        poloidal distribution of the impurity density in (r,theta) [-]
        nn = nz(r,theta)/<nz(r,theta)>(r)
    '''
    
    # variables shared by all instances
    mp   = 1.672623e-27   # mass of the proton
    me   = 9.1096e-31     # mass of the electron
    qe   = 1.60217653e-19 # elementary charge
    eps0 = 8.8542e-12     # vacuum permittivity
    
    eps_pi_fac = 3*eps0**2*(2*np.pi/qe)**1.5/qe # common factor in collision times
    
    
    def __init__(self, rho, \
                       Zimp, Aimp, Zi, Ai, \
                       Te, Ti, Ne, Ni, Nimp, Machi, \
                       invaspct, B0, R0, qmag, \
                       
                       pol_asym = False, full_geom = False, \
                       nth = 20, regulopt = [1e-2,0.5,1e-5,1e2], \
                       dpsidx = None, FV = None, BV = None, RV = None, JV = None, \
                       fH = 0., bC = 1., sigH = 1., TperpTpar_axis = 1., nat_asym = True):
        
        #---------------------------------------------------------------------
        #-------------- Definition of physical quantities --------------------
        #---------------------------------------------------------------------
        
        
        mi   = Ai*self.mp   # main ion mass [kg]
        mimp = Aimp*self.mp # impurity mass [kg]
        
        rho = np.maximum(1e-6, rho) # to avoid dividing by zero
        nr  = rho.size # number of radial grid points
        
        eps = rho*invaspct  # local inverse aspect ratio [-]
        eps2  = eps**2 # auxiliary
        
        
        amin = invaspct*R0 # minor radius [m]
        
        if type(Zimp) is int: # impurity charge must always be a radial array
            Zimp = Zimp*np.ones(nr)
        
        Zeff = (Zimp**2*Nimp + Zi*Ni)/Ne # effective charge [-]
        
        # logarithmic gradients: dlnQ/dr = (dQ/dr)/Q = dlnQ/d(amin*rho)
<<<<<<< HEAD
        grad_ln_Ni   = np.gradient(Ni, amin*rho)/Ni     # [1/m]
        grad_ln_Ti   = np.gradient(Ti, amin*rho)/Ti     # [1/m]
        grad_ln_Nimp = np.gradient(Nimp, amin*rho)/Nimp # [1/m]
=======
        grad_ln_Ni   = gradNi/Ni     # [1/m]
        grad_ln_Ti   = gradTi/Ti     # [1/m]
        grad_ln_Nimp = gradNimp/Nimp # [1/m]
        
        if rho[0] == 1e-6:
            grad_ln_Ni[...,0]   = 0.0 # [1/m]
            grad_ln_Ti[...,0]   = 0.0 # [1/m]
            grad_ln_Nimp[...,0] = 0.0 # [1/m]
>>>>>>> 219a5a39
        
        
        ft = self.ftrap(eps) # trapped particle fraction [-]
        
        # Coulomb logarithms, from NRL formulary
        LniiNRL     = 23. - np.log(Zi**3*np.sqrt(2*(Ni/1e6))) + 1.5*np.log(Ti)
        LnimpiNRL   = 23. - np.log(Zi*Zimp*np.sqrt((Ni/1e6)*Zi**2+(Nimp/1e6)*Zimp**2)) + 1.5*np.log(Ti)
        LnimpimpNRL = 23. - np.log(Zimp**3*np.sqrt(2*(Nimp/1e6))) + 1.5*np.log(Ti)
        
        # Braginskii collision times
        
        Ti15    = Ti**1.5 # auxiliary
        
        Tauii     = (self.eps_pi_fac*np.sqrt(mi)*Ti15)/(Zi**4*Ni*LniiNRL)             # ion-ion collision time [s]
        #Tauimpi   = (self.eps_pi_fac*np.sqrt(mimp)*Ti15)/(Zi**2*Zimp**2*Ni*LnimpiNRL) # impurity-ion collision time [s]
        #Tauiimp   = (self.eps_pi_fac*np.sqrt(mi)*Ti15)/(Zi**2*Zimp**2*Nimp*LnimpiNRL) # ion-impurity collision time [s]
        #Tauimpimp = (self.eps_pi_fac*np.sqrt(mimp)*Ti15)/(Zimp**4*Nimp*LnimpimpNRL)   # impurity-impurity collision time [s]
        # set other collision times with respect to Tauii:
        Tauimpi   = np.sqrt(Aimp/Ai)*((Zi**2*LniiNRL)/(Zimp**2*LnimpiNRL))*Tauii           # impurity-ion collision time [s]
        Tauiimp   = ((Zi**2*Ni*LniiNRL)/(Zimp**2*Nimp*LnimpiNRL))*Tauii                    # ion-impurity collision time [s]
        Tauimpimp = np.sqrt(Aimp/Ai)*((Zi**4*Ni*LniiNRL)/(Zimp**4*Nimp*LnimpimpNRL))*Tauii # impurity-impurity collision time [s]
        
        # collisionalities
        nuz     = 1/(np.sqrt(1 + Aimp/Ai)*Tauimpi)           # impurity collision frequency [1/s]
        g       = (qmag*R0)/(np.sqrt(2*(self.qe*Ti)/mi)*Tauii) # main collisionality parameter [-]
        self.nuistar = g/eps**1.5                                 # main ion collisionality [-]
        
        alpha = Zimp**2*Nimp/(Zi**2*Ni) # impurity strength parameter [-]
        
        # ion-electron heat exchange term (Fülöp-Helander PoP 2001) [-]
        mu_ie = (96*np.sqrt(2)/125)*np.sqrt(self.me/mi)*(Ti15/Te**1.5)
        
        
        # fitted factors
        f1, f2, f3, y1, y2, y3, y4, adps, ahbp = self.facs(Zimp, ft)
        
        # new friction coefficient of the main ion parallel heat flow [-]
        C0z = self.C2(alpha, g, Zimp, Ai, Aimp, f1, f2)/(1 + f3*mu_ie*g**2)
        
        ki = self.ki_Redl(self.nuistar, ft, Zeff) # neoclassical main ion flow coefficient [-]
        
        
        wcz = Zimp*self.qe*B0/mimp         # impurity cyclotron frequency [1/s]
        rhoLz2 = (2*(self.qe*Ti)/mimp)/wcz**2 # impurity Larmor radius squared [m^2]
        
        Machi2 = Machi**2 # auxiliary
        
        # viscosity coefficients
        K11i, K12i, K11z, K12z = self.KVISC(Nimp, Ni, Ti, Ai, Aimp, Zi, Zimp, \
                                            Tauii, Tauimpimp, Tauiimp, Tauimpi, \
                                            eps, ft, R0, qmag, y1, y2, y3, y4)
        
        
        
        #---------------------------------------------------------------------
        #------------------ Poloidal asymmetry terms -------------------------
        #---------------------------------------------------------------------
        
        theta, b2, invb2avg, gradR2, gradR2avg = self.GEOM(full_geom, nth, rho, eps, B0, BV, RV, JV)
        
        
        if pol_asym: # calculate poloidal asymmetries...
        
            # common gradient terms
            UU = -(Zimp/Zi)*(C0z + ki)*(grad_ln_Ti*amin)
            GG = (grad_ln_Nimp*amin) - (Zimp/Zi)*(grad_ln_Ni*amin) +\
                 (1 + (Zimp/Zi)*(C0z - 1.0))*(grad_ln_Ti*amin)
                 
            Te_Ti = Te/Ti # auxiliary
                 
            # rotation and ICRH asymmetries input
            AsymPhi, AsymN = self.polasym_input(rho, eps, Zeff, Zi, Te_Ti, Machi2, \
                                                fH, bC, TperpTpar_axis, sigH)
        
            if full_geom: # ...in full flux surface shaped geometry
        
                deltan, Deltan, nn, b2sNNavg, NV = self.asymmetry_iterative(regulopt, nr, theta, GG, UU, \
                                                                            Ai, Aimp, Zi, Zimp, Te_Ti, \
                                                                            Machi2, R0, nuz, BV, RV, JV, FV, dpsidx, \
                                                                            AsymPhi, AsymN, b2, gradR2, gradR2avg, nat_asym)
                                                              

                b2snnavg = self.fluxavg(b2/nn, JV) # <b^2/n>
                nnsb2avg = self.fluxavg(nn/b2, JV) # <n/b^2>
                
                # geometric coefficients in flux equations
                # CHECK SIGNS
                CgeoG = nnsb2avg - 1/b2snnavg
                CgeoU = self.fluxavg(nn/NV, JV) - b2sNNavg/b2snnavg
                CgeoR = self.fluxavg(gradR2/(b2/nn), JV) - gradR2avg/b2snnavg
            
                CclG  = nnsb2avg
                CclR  = self.fluxavg(gradR2/(b2/nn), JV)
                
                
            else: # ... in circular geometry with large aspect ratio
                
                deltaM = 2*(Aimp/Ai)*Machi**2*eps # rotation strength parameter [-]
                
                dminphia = Zimp*(Te_Ti)*AsymPhi[0] # horizontal asym. in ES potential
                dmajphia = Zimp*(Te_Ti)*AsymPhi[1] # vertical asym. in ES potential
                
                dNH =  AsymN[0] # horizontal asym. in main ion density
                dNV =  AsymN[1] # vertical asym. in main ion density
                
                deltan, Deltan, nn = self.asymmetry_analytical(rho, theta, GG, UU, eps, \
                                                               invaspct, qmag, nuz/wcz, \
                                                               deltaM, Ai, Aimp, Zi, Zimp,\
                                                               dNH, dNV, dminphia, dmajphia, nat_asym)
                
                
                dD2 = 0.5*(deltan**2 + Deltan**2) # auxiliary

                # geometric coefficients in flux equations
            
                CgeoG = 2.0*eps*deltan + dD2 + 2.0*eps2
                CgeoU = eps*(dNH - deltan) - dD2 + 0.5*(deltan*dNH + Deltan*dNV)
                CgeoR = R0*(2.0*eps + deltan)
            
                CclG = 1.0 + eps*deltan + 2*eps2
                CclR = R0*(1.0 + 2.0*eps + deltan - eps*deltan - dD2)
                
                
                

        else: # poloidally symmetric limit
            
            # geometric coefficient in flux equations
            
            CgeoG = invb2avg - 1
            CgeoU = 0.
            CgeoR = 2*eps*R0
            
            CclG = 1 + 2*eps2
            CclR = R0*(1 + 2*eps)
            
<<<<<<< HEAD
            deltan = np.zeros(nr)       # horizontal asymmetry of impurity density
            Deltan = np.zeros(nr)       # vertical asymmetry of impurity density
            nn     = np.ones((nr, nth)) # poloidal distribution of the impurity density
        
=======
            if fsaout:
                e0imp = self.fluxavg(np.exp(Mzstar[...,None]**2*((RV**2 - (RV[:,0]**2)[:,None])/R0**2)), JV)
            else:
                e0imp = np.ones(nr)
            
            
            
            deltan = 1/e0imp - 1                              # horizontal asymmetry of impurity density
            Deltan = np.zeros(nr)                             # vertical asymmetry of impurity density
            nn     = 1 + deltan[...,None]*np.cos(theta) # poloidal distribution of the impurity density
>>>>>>> 219a5a39
        
        #---------------------------------------------------------------------
        #------------- Collisional transport coefficients --------------------
        #---------------------------------------------------------------------
        
        
        # Pfirsch-Schlüter (PS)
        
        self.Dz_PS = adps*qmag**2*rhoLz2*nuz*(CgeoG/(2*eps2)) # PS diffusion coefficient [m^2/s]
        self.Kz_PS = (Zimp/Zi)*self.Dz_PS # PS coefficient of the main ion density gradient [m^2/s]
        self.Hz_PS = -((1.0 + (Zimp/Zi)*(C0z - 1.0)) + \
                       (CgeoU/CgeoG)*(Zimp/Zi)*(C0z + ki))*\
                        self.Dz_PS # PS coefficient of the main ion temperature gradient [m^2/s]
        
        self.Vrot_PS = (CgeoR/CgeoG)*(Aimp/Ai)*(Machi2/R0**2)*\
                        (1.0-(Ai*Zimp)/(Aimp*Zi))*self.Dz_PS/amin # PS centrifugal velocity [m/s]
        
        self.Vrz_PS = -self.Dz_PS*grad_ln_Nimp + self.Kz_PS*grad_ln_Ni + \
                       self.Hz_PS*grad_ln_Ti + self.Vrot_PS # PS radial flux per particle [m/s]
        
        
        # Banana-Plateau (BP)
        
        self.Dz_BP = (1.5*(self.qe*Ti)/(Zimp**2*self.qe**2*B0**2*R0**2*Nimp))*(1/(1/K11i + 1/K11z))# BP diffusion coefficient [m^2/s]
        self.Kz_BP = (Zimp/Zi)*self.Dz_BP # BP coefficient of the main ion density gradient [m^2/s]
        self.Hz_BP = ahbp*((Zimp/Zi)*(K12i/K11i - 1.5) - (K12z/K11z - 1.5))*self.Dz_BP # BP coefficient of the main ion temperature gradient [m^2/s]
        
        self.Vrot_BP = 0. # no centrifugal effects in BP, perhaps in the future?
        
        self.Vrz_BP = -self.Dz_BP*grad_ln_Nimp + self.Kz_BP*grad_ln_Ni + \
                       self.Hz_BP*grad_ln_Ti + self.Vrot_BP # BP radial flux per particle [m/s]
        
        
        # Classical
        
        self.Dz_CL = (CclG*2*eps2/CgeoG)*self.Dz_PS/(2*qmag**2) # CL diffusion coefficient [m^2/s]
        self.Kz_CL = (Zimp/Zi)*self.Dz_CL # CL coefficient of the main ion density gradient [m^2/s]
        self.Hz_CL = -(1.0 + (Zimp/Zi)*(C0z - 1.0))*self.Dz_CL # CL coefficient of the main ion temperature gradient [m^2/s]
        
        self.Vrot_CL = (CclR/CclG)*(Aimp/Ai)*(Machi2/R0**2)*\
                        (1.0-(Ai*Zimp)/(Aimp*Zi))*self.Dz_CL/amin # CL centrifugal velocity [m/s]
        
        self.Vrz_CL = -self.Dz_CL*grad_ln_Nimp + self.Kz_CL*grad_ln_Ni + \
                       self.Hz_CL*grad_ln_Ti + self.Vrot_CL # CL radial flux per particle [m/s]
        
        
        # Total
        
        self.Dz = self.Dz_PS + self.Dz_BP + self.Dz_CL # collisional diffusion coefficient [m^2/s]
        self.Kz = self.Kz_PS + self.Kz_BP + self.Kz_CL # coefficient of the main ion density gradient [m^2/s]
        self.Hz = self.Hz_PS + self.Hz_BP + self.Hz_CL # coefficient of the main ion temperature gradient [m^2/s]
<<<<<<< HEAD
        
        self.Vconv_PS = self.Kz_PS*grad_ln_Ni + self.Hz_PS*grad_ln_Ti # convective velocity [m/s]
        self.Vconv_BP = self.Kz_BP*grad_ln_Ni + self.Hz_BP*grad_ln_Ti # convective velocity [m/s]
        self.Vconv_CL = self.Kz_CL*grad_ln_Ni + self.Hz_CL*grad_ln_Ti # convective velocity [m/s]
        
=======
       
>>>>>>> 219a5a39
        self.Vconv = self.Kz*grad_ln_Ni + self.Hz*grad_ln_Ti # convective velocity [m/s]
        
        self.Vrot = self.Vrot_PS + self.Vrot_BP + self.Vrot_CL # centrifugal velocity [m/s]
        
        self.Vrz = self.Vrz_PS + self.Vrz_BP + self.Vrz_CL
        
        self.Flux_z = self.Vrz*Nimp # radial collisional flux [1/(m s)]
        
        
        # asymmetries
        
        self.horiz_asym = deltan # horizontal asymmetry of the impurity density [-]
        self.vert_asym  = Deltan # vertical asymmetry of the impurity density [-]
        self.nn         = nn # poloidal distribution of the impurity density, nn = Nimp/<Nimp> [-]
        
        
        
        #---------------------------------------------------------------------
        #----------------- end of FACIT, methods next ------------------------
        #---------------------------------------------------------------------
        
        
        
    def ftrap(self, eps):
        '''
        Trapped particle fraction as a function of the local inverse aspect ratio
        
        Parameters
        ----------
        eps : float or 1D array
            local inverse aspect ratio r/R0 [-]
        
        Returns
        -------
        ftrap : float or 1D array
            trapped particle fraction [-]
        '''
        return 1. - (1. - eps)**2/ (np.sqrt(1. - eps**2)*(1 + 1.46*np.sqrt(eps)))
        #return np.sqrt(2*eps)
    
    
    
    def C2(self, alpha, g, Za, Ai, Aa, f1, f2):
        '''
        Function related to the friction coefficient of the main ion parallel
        heat flow in the impurity-main ion parallel heat flow.
        New parametrization of HSW result.
        
        Refs: Hirshman-Sigmar NF (1981), https://doi.org/10.1088/0029-5515/21/9/003
              Wenzel-Sigmar NF (1990),   https://doi.org/0029-5515/30/6/013
              new paper...
        
        Parameters
        ----------
        alpha : float or 1D array
            impurity strength parameter, nz*Z**2/(ni*Zi**2) [-]
        g : float or 1D array
            collisionality parameter, ratio of main ion transit time to ion-ion
            collision time, q*R0/(vthi*Tauii) [-]
        Za : float or 1D array
            impurity charge [-]
        Ai : int or float
            main ion mass [-]
        Aa : int or float
            impurity mass [-]
        f1 : float or 1D array
            fitted factor (function of Za) [-]
            obtained from facs
        f1 : float or 1D array
            fitted factor (function of Za) [-]
            obtained from facs
        
        Returns
        -------
        C2 : float or 1D array
            value in C0z coefficient [-]
        '''

        return 1.5/(1+f1*(Ai/Aa)) - (0.29 + 0.68*alpha)/(0.59 + alpha + (1.34 + f2)*g**(-2))
    
    
    
    def ki_Redl(self, nui_star, ft, Zeff):
        '''
        Analytical expression for the neoclassical main ion flow coefficient
        
        Ref: Redl PoP (2021), https://doi.org/10.1063/5.0012664
        
        Parameters
        ----------
        nui_star : float or 1D array
            main ion collisionality [-]
        ft : float or 1D array
            trapped particle fraction [-]
        Zeff : float or 1D array
            effective plasma charge [-]
        
        Returns
        -------
        ki : float or 1D array
            neoclassical main ion flow coefficient [-]
        '''

        alpha0 = -(0.62+0.055*(Zeff-1))*(1-ft)/((0.53+0.17*(Zeff-1))*\
                  (1-(0.31-0.065*(Zeff-1))*ft - 0.25*ft**2))
            
        
        # print((ft*nui_star).shape)
        # print((nui_star).shape)
        # print((ft).shape)
        a = np.sqrt(ft*nui_star)
        b = np.sqrt(nui_star)
        # print(a.shape)
        # print(b.shape)
        
        return ((alpha0 + 0.7*Zeff*np.sqrt(ft*nui_star))/(1+0.18*np.sqrt(nui_star))-\
                 0.002*nui_star**2*ft**6)/(1+0.004*nui_star**2*ft**6)
    
    
    
    
    def facs(self, Z, ft):
        '''
        Fitted factors for FACIT model
        
        Ref: new paper...
        
        Parameters
        ----------
        Z : float or 1D array
            impurity charge [-]
        ft : float or 1D array
            trapped particle fraction [-]
        
        Returns
        -------
        f1 : float or 1D array
            factor in the C2 function [-]
        f2 : float or 1D array
            factor in the C2 function [-]
        f3 : float or 1D array
            factor of the ion-electron collisional heat exchange term in C0z [-]
        y1 : float or 1D array
            factor of the (1,1) banana viscosity coefficient of the impurity [-]
        y2 : float or 1D array
            factor of the (1,2) banana plateau coefficient of the impurity [-]
        y3 : float or 1D array
            factor of the (1,2) Pfirsch-Schlüter viscosity coefficient of the impurity [-]
        y4 : float or 1D array
            factor of the (1,2) banana viscosity coefficient of the main ion [-]
        adps : float or 1D array
            factor of the PS diffusion coefficient [-]
        ahbp : float or 1D array
            factor of the BP diffusion coefficient [-]
        '''
        
        # f1, f2, f3 factors in C0z
        #broadcast in the same shape
        Z,Mzstar = np.broadcast_arrays(Z,Mzstar)
        
        
        f1 = (-6.83808564e+05 + 2.46855534e+06*Z)/( 1 + 6.04692708e+05*Z**1.61470425)
        f2 = (88.28389935 + 10.50852772*Z)/( 1 + 0.2157175*Z**2.57338463)
        f3 = (-4.45719179e+06 + 2.72813878e+06*Z)/(1+5.26716920e+06*Z**8.33610108e-01)
        
        # y1, y2, y3, y4 factors in viscosity coefficients
        
        # auxiliary coefficients for y1
        w11 = 1.23805214e-05*Z**3 - 1.03611576e-03*Z**2 + 1.85221287e-02*Z + 1.29758029
        w12 = -5.84996779e-05*Z**3 + 4.79623045e-03*Z**2 -1.01924030e-01*Z - 5.81816797
        w13 = 5.98152997e-05*Z**3 - 4.84255587e-03*Z**2 + 1.03585208e-01*Z + 5.71139227
        w14 = -1.33253954e-05*Z**3 + 1.04416741e-03*Z**2 - 1.94973421e-02*Z - 1.10061492
        
        y1 = w11*ft**2 + w12*ft + w13*ft**0.5 + w14
        
        y2 = 21.31*ft**3 - 21.88*ft**2 + 7.316*ft + 0.6264
        
        y3 = ((4.2857e5 - 4.4978e5*Z)/(1 - 1.3557e5*Z**1.9))*\
             ((-9.09204093e+06 + 8.15802759e+06*Z)/(1 + 3.25263641e+06*Z**1.07640221))
             
        # auxiliary coefficients for y4
        wp1 = ( 0.11603574 + 0.47297835*Z**0.94456671)/( 1 + 0.1245426*Z**1.20221441)
        wp2 = ( 0.6327602 - 2.92116611*Z**1.06310182)/( 1 + 0.30469549*Z**1.16495283)
        wp3 = ( -0.69318477 + 2.85619511*Z**1.11765611)/( 1 + 0.34127361*Z**1.1952383)
        wp4 = ( 1.80217558 - 1.0080554*Z**0.96345934)/( 1 + 0.51677339*Z**1.11131896)
        
        yp = wp1*ft**2 + wp2*ft + wp3*ft**0.5 + wp4
        
        y4 = yp/y1
        
        # factor of the PS diffusion coefficient
        adps = (-110378.34909954367 + 753838.9265706746*Z**1.0610783384110476)/(1+ 1007273.2273681393*Z)
        
        # factor of the BP diffusion coefficient
        ahbp = (1.01579172e+00 + -1.78923911e-03*Z)/(1 + 6.60170647e-13*Z**6.66398825e+00)
        
        return f1, f2, f3, y1, y2, y3, y4, adps, ahbp
    
    
    
    def KVISC(self, nimp, ni, ti, Ai, Aimp, Zi, Zimp, \
                    Tauii, Tauimpimp, Tauiimp, Tauimpi, \
                    eps, ft, R0, qmag, y1, y2, y3, y4):
        '''
        Calculates the viscosity coefficients for the BP flux analytically
        
        Refs: Hishman-Sigmar NF (1981),           https://doi.org/10.1088/0029-5515/21/9/003
              Wenzel-Sigmar NF (1990) Appendix A, https://doi.org/0029-5515/30/6/013
              new paper...
        
        Parameters
        ----------
        nimp : 1D array
            impurity density [1/m^3]
        ni : 1D array
            main ion density [1/m^3]
        ti : 1D array
            main ion temperature [eV]
        Ai : int or float
            main ion mass [-]
        Aimp : int or float
            impurity mass [-]
        Zi : int or float
            main ion charge [-]
        Zimp : int or float or 1D array
            impurity charge [-]
        Tauii : 1D array
            ion-ion collision time [s]
        Tauimpimp : 1D array
            impurity-impurity collision time [s]
        Tauiimp : 1D array
            ion-impurity collision time [s]
        Tauimpi : 1D array
            impurity-ion collision time [s]
        eps : 1D array
            local inverse aspect ratio [-]
        ft : 1D array
            trapped particle fraction [-]
        R0 : float
            major radius at magnetic axis [m]
        qmag : 1D array
            safety factor [-]
        y1 : 1D array
            factor of the (1,1) banana viscosity coefficient of the impurity [-]
            from facs(Z,ft) method
        y2 : 1D array
            factor of the (1,2) banana plateau coefficient of the impurity [-]
        y3 : 1D array
            factor of the (1,2) Pfirsch-Schlüter viscosity coefficient of the impurity [-]
        y4 : 1D array
            factor of the (1,2) banana viscosity coefficient of the main ion [-]
        
        Returns
        -------
        K11i : 1D array
            (1,1) viscosity coefficient of the main ion [kg/(m s)]
        K12i : 1D array
            (1,2) viscosity coefficient of the main ion [kg/(m s)]
        K11z : 1D array
            (1,1) viscosity coefficient of the impurity [kg/(m s)]
        K12z : 1D array
            (1,2) viscosity coefficient of the impurity [kg/(m s)]
        '''
        
        # transit frequencies
        
        wii     = np.sqrt(2*(self.qe*ti)/(Ai*self.mp))/(qmag*R0) # main ion transit frequency [1/s]
        wimpimp = np.sqrt(Ai/Aimp)*wii                           # impurity transit frequency [1/s]
        
        # Plateau regime
        
        fac_a_P = nimp*(self.qe*ti)*np.sqrt(np.pi)/(3*wimpimp)
        fac_i_P = ni*(self.qe*ti)*np.sqrt(np.pi)/(3*wii)
        
        K11aP = fac_a_P*2
        K12aP = fac_a_P*2*3
        
        K11iP = fac_i_P*2
        K12iP = fac_i_P*2*3
        
        # Pfirsch-Schlüter regime
        
        r00 = 1/np.sqrt(2)
        r01 = 1.5/np.sqrt(2)
        r11 = 3.75/np.sqrt(2)
        
        
        # thermal velocity fractions
        xai = np.sqrt(Aimp/Ai)
        xia = 1/xai
        
        x2ai = xai**2
        x2ia = xia**2
        
        xfac_ai = (1+x2ai)**0.5
        xfac_ia = (1+x2ia)**0.5
        
        qaa00 = qii00 = 8/2**1.5
        qaa01 = qii01 = 15/2**2.5
        qaa11 = qii11 = 132.5/2**3.5
        
        qai00 = (3+5*x2ai)/xfac_ai**3
        qia00 = (3+5*x2ia)/xfac_ia**3
        
        qai01 = 1.5*(3+7*x2ai)/xfac_ai**5
        qia01 = 1.5*(3+7*x2ia)/xfac_ia**5
        
        qai11 = (35*x2ai**3 + 38.5*x2ai**2 + 46.25*x2ai + 12.75)/xfac_ai**7
        qia11 = (35*x2ia**3 + 38.5*x2ia**2 + 46.25*x2ia + 12.75)/xfac_ia**7
        
        fac_qai_PS = (ni*Zi**2/(nimp*Zimp**2))
        fac_qia_PS = 1/fac_qai_PS #(nimp*Zimp**2/(ni*Zi**2))
        
        
        qa00 = fac_qai_PS*qai00 +  qaa00 - r00
        qi00 = fac_qia_PS*qia00 + qii00 - r00
        
        qa01 = fac_qai_PS*qai01 + qaa01 - r01
        qi01 = fac_qia_PS*qia01 + qii01 - r01
        
        qa11 = fac_qai_PS*qai11 + qaa11 - r11
        qi11 = fac_qia_PS*qia11 + qii11 - r11
        
        
        Qa = 0.4*(qa00*qa11-qa01*qa01)
        Qi = 0.4*(qi00*qi11-qi01*qi01)
        
        
        la11 = qa11/Qa
        la12 = 3.5*(qa11+qa01)/Qa
        
        li11 = qi11/Qi
        li12 = 3.5*(qi11+qi01)/Qi
        
        
        fac_imp_PS = nimp*(self.qe*ti)*Tauimpimp
        fac_ion_PS = ni*(self.qe*ti)*Tauii

            
        K11aPS = fac_imp_PS*la11
        K12aPS = fac_imp_PS*la12
        
        K11iPS = fac_ion_PS*li11
        K12iPS = fac_ion_PS*li12
        
        # Banana regime
        fac_B = (ft/(1-ft))*(2*R0**2*qmag**2/(3*eps**2))

        nuDai_int  = (xfac_ai + x2ai*np.log(xai/(1+xfac_ai)))/Tauimpi
        nuD2ai_int = 1/(xfac_ai*Tauimpi)
        
        nuDia_int  = (xfac_ia + x2ia*np.log(xia/(1+xfac_ia)))/Tauiimp
        nuD2ia_int = 1/(xfac_ia*Tauiimp)
        
        nuDaa_int  = (np.sqrt(2) + np.log(1/(1+np.sqrt(2))))/Tauimpimp
        nuD2aa_int = 1/(np.sqrt(2)*Tauimpimp)
        
        nuDii_int  = (np.sqrt(2) + np.log(1/(1+np.sqrt(2))))/Tauii
        nuD2ii_int = 1/(np.sqrt(2)*Tauii)
        
        K11aB = fac_B*nimp*(Aimp*self.mp)*(nuDai_int + nuDaa_int)
        K12aB = fac_B*nimp*(Aimp*self.mp)*(nuD2ai_int + nuD2aa_int)
        
        K11iB = fac_B*ni*(Ai*self.mp)*(nuDia_int + nuDii_int)
        K12iB = fac_B*ni*(Ai*self.mp)*(nuD2ia_int + nuD2ii_int)
        
        
        # total: rational interpolation across collisionality regimes
        
        K11a = y1*K11aB/((1+y1*K11aB/(K11aP))*(1+K11aP/(K11aPS)))
        K12a = K12aB/((1+K12aB/(y2*K12aP))*(1+y2*K12aP/(y3*K12aPS)))
        
        K11i = K11iB/((1+K11iB/(K11iP))*(1+K11iP/(K11iPS)))
        K12i = y4*K12iB/((1+y4*K12iB/(K12iP))*(1+K12iP/(K12iPS)))
    
        return K11i, K12i, K11a, K12a
    
    
    
    def fluxavg(self, QV, JV):
        '''
        Calculates the flux surface average (FSA) of a quantity QV(r, theta) 
        in a coordinate system with a Jacobian JV(r,theta)
        
        Parameters
        ----------
        QV : 1D array (nth) or 2D array (nr, nth)
            quantity to take the FSA of
        JV : 1D array (nth) or 2D array (nr, nth)
            Jacobian of the coordinate system
        
        Returns
        -------
        Qavg : float or 1D array
            averaged QV, dimension of input QV is lowered by 1
        '''
        
        denom = np.trapz(JV, axis=-1)
        Qavg  = np.trapz(QV*JV, axis=-1)/denom
    
        return Qavg
    
    
    
    def GEOM(self, full_geom, nth, rho, eps, B0, BV, RV, JV):
        '''
        Calculates some geometric parameters used in FACIT
        
        Parameters
        ----------
        full_geom : bool
            if True, use full flux surface shaped geometry
            if False, use cicular geometry with large aspect ratio
        nth : int
            number of poloidal grid points
        rho : 1D array (nr)
            normalized radial coordinate [-], mid-plane radius over minor radius r/a
        eps : 1D array (nr)
            local inverse aspect ratio [-]
        B0 : float
            magnetic field at magnetic axis [T]
        BV : 2D array (nr, nth)
            magnetic field, poloidal distribution on (r,theta) [T]
            only relevant if full_geom
            else, it can be set to None
        RV : 2D array (nr, nth)
            major radius, poloidal distribution on (r,theta) [m]
            only relevant if full_geom
            else, it can be set to None
        JV : 2D array (nr, nth)
            Jacobian of coordinate system, poloidal distribution on (r,theta) [m/T]
            only relevant if full_geom
            else, it can be set to None
        
        Returns
        -------
        theta : 1D array (nth)
            poloidal grid [-]
        b2 : 2D array (nr, nth)
            poloidal distribution of the magnetic field [-], b^2 = B^2/<B^2>
        invb2avg : 1D array (nr)
            <1/b^2> [-]
        gradR2 : 2D array (nr, nth)
            gradient of major radius squared [m^2]
        gradR2avg : 1D array (nr)
            <grad R^2>
        '''
        
        theta = np.linspace(0, 2*np.pi, nth) # poloidal grid
        
        if full_geom: # full flux surface shaped geometry
            
            b2 = BV**2/self.fluxavg(BV**2, JV)[:,None] # asymmetry of magnetic field: B^2/<B^2>
            
            invb2avg = self.fluxavg(1/b2, JV) # <1/b2>
            
            gradR2    = np.gradient(RV**2, rho, axis=0) # gradient of major radius squared
            gradR2avg = self.fluxavg(gradR2, JV)          # <dr R^2>
            
        else: # circular geometry in large aspect ratio
            
            eps2 = eps**2 # auxiliary
            
            b2 = (1 - eps[:,None]*np.cos(theta)[None,:])**2/\
                  (1 + 0.5*eps2[:,None]) # asymmetry of magnetic field: B^2/<B^2>
        
            invb2avg = 1 + 2*eps2 # <1/b2>
            
            gradR2    = 0.0
            gradR2avg = 0.0
            
        return theta, b2, invb2avg, gradR2, gradR2avg
    
    
    
    def polasym_input(self, rho, eps, Zeff, Zi, Te_Ti, Machi2, \
                      fH, bC, TperpTpar_axis, sigH):
        '''
        Poloidal asymmetries driven by rotation or ICRH-induced temperature anisotropies
        on the electrostatic potential and main ion density (N = ni/<ni>).
        Input to FACIT
        
        Ref: Maget PPCF (2020), https://doi.org/10.1088/1361-6587/aba7f9
        
        Parameters
        ----------
        rho : 1D array
            normalized radial coordinate [-], mid-plane radius over minor radius r/a
        eps : 1D, 2D array
            local inverse aspect ratio [-]
        Zeff : 1D, 2D array
            effective plasma charge [-]
        Zi : int or float
            main ion charge [-]
        Te_Ti : 1D, 2D array
            electron to main ion temperature ratio [-]
        Machi2 : 1D, 2D array
            main ion Mach number squared [-]
        fH : float
            resonant hydrogen minority fraction [-]
        bC : float
            Bres/B0 [-], where Bres is the field where the ICRH frequency matches the 
            fundamental cyclotron resonance of the minority ion: 2*pi*f = Zi*e*Bres/mi
        TperpTpar_axis : float, optional
            main ion temperature anisotropy at magnetic axis [-]
        sigH : float
            [-]
        
        Returns
        -------
        AsymPhi : 2D array (2, nr)
            horizontal (index 0) and vertical (index 1) in electrostatic potential [-], phi/<phi>
        AsymN : 2D array (2, nr)
            horizontal (index 0) and vertical (index 1) in main ion density [-], ni/<ni>
        '''
        #TODO use broadcast_shapes in new numpy
        out_shape = np.broadcast(Zeff, Te_Ti, Machi2).shape
        AsymPhi = np.zeros((2,)+out_shape) # asymmetry in electrostatic potential [-]
        AsymN   = np.zeros((2,)+out_shape) # asymmetry in main ion density [-]
    
        TperpTpar = (TperpTpar_axis - 1.)*np.exp(-(rho/sigH)**2) + 1.
        
        AsymPhi[0] = eps/(1. + Zeff*(Te_Ti))*\
                     (fH*(TperpTpar - 1.)*bC/(bC + TperpTpar*(1. - bC)) + 2*Machi2)
                        
        AsymN[0] = -Zi*(Te_Ti)*AsymPhi[0] + 2*eps*Machi2
        AsymN[1] = -Zi*(Te_Ti)*AsymPhi[1]
        
        
        return AsymPhi, AsymN#, TperpTpar
    
    
    
    def asymmetry_analytical(self, rho, theta, GG, UU, eps, invaspct, qmag, nuswcz, \
                             deltaM, Ai, Aimp, Zi, Zimp, dNH, dNV, dminphia, dmajphia, nat_asym):
        '''
        Calculate poloidal asymmetries of the impurity density self-consistently,
        including the friction-induced natural asymmetry and rotation and ICRH-
        induced asymmetries.
        This is done assuming a circular, large aspect ratio geometry, such that
        the solution is completely analytical.
        
        Refs: Maget PPCF (2020), https://doi.org/10.1088/1361-6587/ab53ab
              Maget PPCF (2020), https://doi.org/10.1088/1361-6587/aba7f9
        
        Parameters
        ----------
        rho : 1D array (nr)
            normalized radial coordinate [-], mid-plane radius over minor radius r/a
        theta : 1D array (nth)
            poloidal grid [-]
        GG : 1D array (nr)
            gradient term [-], see Maget PPCF (2020) (first one) eq. 10
        UU : 1D array (nr)
            gradient term [-], see Maget PPCF (2020) (first one) eq. 11
        eps : 1D array (nr)
            local inverse aspect ratio [-]
        invaspect: float
            inverse aspect ratio [-]
        qmag : 1D array (nr)
            safety factor [-]
        nuswcz : 1D array (nr)
            impurity collision frequency to impurity cyclotron frequency ratio [-]
        deltaM : 1D array (nr)
            impurity rotation strength [-], see text above Maget PPCF (2020) 
            (second one) eq. 15
        Ai : int or float
            main ion mass [-]
        Aimp : int or float
            impurity mass [-]
        Zi : int or float
            main ion charge [-]
        Zimp : int or float or 1D array (nr)
            impurity charge [-]
        dNH : 1D array (nr)
            horizontal asymmetry of the main ion density [-]
            from polasym_input method
        dNV : 1D array (nr)
            vertical asymmetry of the main ion density [-]
        dminphia : 1D array (nr)
            horizontal asymmetry of the electrostatic potential [-]
            see Maget PPCF (2020) (second one), eq. 13 and following text
        dminphia : 1D array (nr)
            vertical asymmetry of the electrostatic potential [-]
        nat_asym : bool
            if True, include friction-induced natural poloidal asymmetry
        
        Returns
        -------
        deltan : 1D array (nr)
            horizontal asymmetry of the impurity density [-]
            in the representation n = nz/<nz> = 1 + deltan*cos(theta) + Deltan*sin(theta)
        Deltan : 1D array (nr)
            vertical asymmetry of the impurity density [-]
        nn : 2D array (nr, nth)
            poloidal distribution of the impurity density in (r,theta) [-]
            nn = nz(r,theta)/<nz(r,theta)>(r)
        '''
        
        RR = 0.5*(1 - (Ai*Zimp)/(Aimp*Zi))/rho
        UG = 1 + UU/GG
        
        if nat_asym:
            Ae = nuswcz*qmag**2/invaspct # ?: nuswcz*qmag2/eps
        else:
            Ae = 0
        
            
        CD0 = -eps/UG
        #CD0 = -invaspct/UG
        
        AGeC = Ae*GG*eps/CD0
        #AGeC = Ae*GG*invaspct/CD0
        
        HH = 1. + deltaM*CD0*RR/GG
        
        QQ = CD0*(dNH/eps)*(UG-1)
        #QQ = CD0*(dNH/invaspct)*(UG-1)
        
        FF = CD0*(1 - 0.5*(dNV/eps)*(UG-1) - (deltaM/eps)*RR/GG)
        #FF = CD0*(1 - 0.5*(dNV/invaspct)*(UG-1) - (deltaM/invaspct)*RR/GG)
        
        KK = 1.
        hh_kk = HH * KK * AGeC**2

        CD = FF/KK - 0.5*(dminphia - deltaM)
        CDV = -0.5*(dmajphia + QQ/HH)

        RD = np.sqrt((FF/KK + 0.5*(dminphia - deltaM))**2 + 0.25*(HH/KK)*(dmajphia - QQ/HH)**2)
        #DD = RD**2 + hh_kk*RD**2
        DD = RD**2*(1 + hh_kk)

        num = (hh_kk - 1.)*(FF/(KK*CD0) + 0.5*(dminphia - deltaM)/CD0) +\
              AGeC*(0.5*dNV*(UG-1)/(eps) - 0.5*HH*dmajphia/CD0)
        #num = (hh_kk - 1.)*(FF/(KK*CD0) + 0.5*(dminphia - deltaM)/CD0) +\
        #      AGeC*(0.5*dNV*(UG-1)/(invaspct) - 0.5*HH*dmajphia/CD0)
        
        cosa = RD*CD0*num/DD

        #num = 2.*AGeC*(FF + 0.5*KK*(deltaPhia-deltaM)) + \
        #      (hh_kk - 1.)*(0.5*DeltaPhia - 0.5*DeltaN*CD0*UU/(cdat.epsilon*GG*HH))
              
        num = 2.*AGeC*(FF + 0.5*KK*(dminphia-deltaM)) + \
              (hh_kk - 1.)*(0.5*dmajphia - 0.5*dNV*(UG-1)*CD0/(eps*HH))
        #num = 2.*AGeC*(FF + 0.5*KK*(dminphia-deltaM)) + \
        #      (hh_kk - 1.)*(0.5*dmajphia - 0.5*dNV*(UG-1)*CD0/(invaspct*HH))
        
        sina = RD*num*np.sqrt(HH/KK)/DD
        
        deltan = CD + RD*cosa
        Deltan = CDV + RD*np.sqrt(KK/HH)*sina
        
        nn = 1 + np.outer(deltan, np.cos(theta)) + np.outer(Deltan, np.sin(theta))
        
        return deltan, Deltan, nn
    
    
    
    def asymmetry_iterative(self, regulopt, nr, theta, GG, UU, Ai, Aimp, Zi, Zimp, Te_Ti, \
                                  Machi2, R0, nuz, BV, RV, JV, FV, dpsidx, AsymPhi, AsymN, \
                                  b2, gradR2, gradR2avg, nat_asym):
        '''
        Calculate poloidal asymmetries of the impurity density self-consistently,
        including the friction-induced natural asymmetry and rotation and ICRH-
        induced asymmetries.
        This is done in the full flux surface shaped geometry, such that the 
        solution is iterative.
        
        Refs: Maget PPCF (2020), https://doi.org/10.1088/1361-6587/ab53ab
              Maget PPCF (2020), https://doi.org/10.1088/1361-6587/aba7f9
        
        Parameters
        ----------
        regulopt : list (4)
            parameters for the convergence of the iterative calculation of the
            asymmetries
            can be set to [1e-2,0.5,1.e-5,1e2]
        nr : int
            number of radial grid points
        theta : 1D array (nth)
            poloidal grid [-]
        GG : 1D array (nr)
            gradient term [-], see Maget PPCF (2020) (first one) eq. 10
        UU : 1D array (nr)
            gradient term [-], see Maget PPCF (2020) (first one) eq. 11
        Ai : int or float
            main ion mass [-]
        Aimp : int or float
            impurity mass [-]
        Zi : int or float
            main ion charge [-]
        Zimp : int or float or 1D array (nr)
            impurity charge [-]
        Te_Ti : 1D array (nr)
            electron to main ion temperature ratio [-]
        Machi2 : 1D array (nr)
            main ion Mach number squared [-]
        R0 : float
            major radius at magnetic axis [m]
        nuz : 1D array (nr)
            impurity collision frequency [1/s]
        BV : 2D array (nr, nth)
            magnetic field, poloidal distribution on (r,theta) [T]
        RV : 2D array (nr, nth)
            major radius, poloidal distribution on (r,theta) [m]
        JV : 2D array (nr, nth)
            Jacobian of coordinate system, poloidal distribution on (r,theta) [m/T]
        FV : 1D array (nr)
            poloidal current flux function [T*m]
        dpsidx : 1D array (nr)
            radial coordinate transformation from flux psi to rho [T*m^2]
        AsymPhi : 2D array (2, nr)
            horizontal (index 0) and vertical (index 1) in electrostatic potential [-], phi/<phi>
            from polasym_input method
        AsymN : 2D array (2, nr)
            horizontal (index 0) and vertical (index 1) in main ion density [-], ni/<ni>
        b2 : 2D array (nr, nth)
            poloidal distribution of the magnetic field [-], b^2 = B^2/<B^2>
            from GEOM method
        gradR2 : 2D array (nr, nth)
            gradient of major radius squared [m^2]
        gradR2avg : 1D array (nr)
            <grad R^2>
        nat_asym : bool
            if True, include friction-induced natural poloidal asymmetry
        
        Returns
        -------
        deltan : 1D array (nr)
            horizontal asymmetry of the impurity density [-]
            in the representation n = nz/<nz> = 1 + deltan*cos(theta) + Deltan*sin(theta)
        Deltan : 1D array (nr)
            vertical asymmetry of the impurity density [-]
        nn : 2D array (nr, nth)
            poloidal distribution of the impurity density in (r,theta) [-]
            nn = nz(r,theta)/<nz(r,theta)>(r)
        b2sNNavg : 1D array (nr)
            <b^2/N> [-]
        NV : 2D array (nr, nth)
            poloidal distribution of the main ion density in (r,theta) [-]
            NV = ni(r,theta)/<ni(r,theta)>(r)
        '''
        
        # Parameters for convergence on parallel momentum equation
        err         = regulopt[0]
        prog        = regulopt[1]
        regulweight = regulopt[2]
        ierrmax     = regulopt[3]
        
        Error       = np.zeros((nr, int(ierrmax)))
        asym_err    = np.zeros(nr)
        
        
        
        #GG0 = GG - grad_ln_Nimp
    
        theta = np.linspace(0, 2*np.pi, theta.size + 1)[:-1] #poloidal coordinate grid without repeating 0 at 2pi
        #thetalong = np.concatenate((theta-2*np.pi,theta,theta+2*np.pi))

        Factrot0 = (Aimp/Ai)*Machi2/R0**2
<<<<<<< HEAD
        Factrot  = Factrot0*(1-(Ai*Zimp)/(Aimp*Zi)) #pre-factor to gradR2 in toroidal rotation term
            
=======
     
    
>>>>>>> 219a5a39
        if nat_asym:
            nuz = np.squeeze(nuz)
            Apsi = JV*FV[:,None]*(Aimp*self.mp)*nuz[:,None]/\
                   (Zimp[:,None]*self.qe*(dpsidx[:,None]**2 + 1.e-33)) # as defined after eq. 9 in Maget (2020)
        else:
            Apsi = np.zeros_like(JV)
        
        PhiV = np.outer(AsymPhi[0], np.cos(theta)) + np.outer(AsymPhi[1], np.sin(theta))
        NV   = 1 + np.outer(AsymN[0], np.cos(theta)) + np.outer(AsymN[1], np.sin(theta))
        
        b2sNNavg  = self.fluxavg(b2/NV , JV)  # <b**2/N>
        
        nn = np.ones_like(BV) # poloidal distribution of the impurity density: n = nz/<nz>
        
        dtheta = theta[1]-theta[0] # step size in poloidal coordinate grid
        
        
        
        for ix in range(nr): #this cannot be vectorized because in the while, the local nn[ix] is set each time
        
            nnp = 2        # 
            nnx = nn[ix]   # local impurity density, poloidal dependence
            
            ierr   = 1     # 
            progx  = prog  # 
            Erreur = 2*err # 
            
            
            AA = np.zeros((theta.size + 1, theta.size + 1))
            LL = np.zeros((theta.size + 1, theta.size + 1))
            BB = np.zeros((theta.size + 1, 1))
            
            while (Erreur>err and ierr<ierrmax): # iterative calculation of poloidal asymmetry
                
                b2snavg = self.fluxavg(b2[ix]/nnx, JV[ix]) # <b**2/n>

                FFF  = Apsi[ix]*( GG[ix] + (b2[ix]/NV[ix])*UU[ix] - Factrot[ix]*gradR2[ix])
                GGG  = -Zimp[ix]*(Te_Ti[ix])*(PhiV[ix]-PhiV[ix,0]) + \
                        Factrot0[ix]*(RV[ix]**2-RV[ix,0]**2)
                HHH  = Apsi[ix]*(b2[ix]/b2snavg)*(GG[ix] + b2sNNavg[ix]*UU[ix] - Factrot[ix]*gradR2avg[ix])
                
                
                for ii in range(1,theta.size-1): 
                    
                    AA[ii,ii-1]  = -0.5/dtheta
                    AA[ii,ii]    = -FFF[ii]-(0.5/dtheta)*(GGG[ii+1]-GGG[ii-1])
                    AA[ii,ii+1]  = 0.5/dtheta
                    
                    LL[ii, ii-1] = 1.
                    LL[ii, ii]   = -2.
                    LL[ii, ii+1] = 1.
                    
                    BB[ii,0]     = -HHH[ii]

                
                AA[0,0]  = -FFF[0]-(0.5/dtheta)*(GGG[1]-GGG[theta.size-2])
                AA[0,1]  = 0.5/dtheta
                AA[0,-2] = -0.5/dtheta 
                LL[0,0]  = -2.
                LL[0,1]  = 1.
                LL[0,-2] = 1. 
                BB[0,0]  = -HHH[0]
                
                
                AA[-2,-3] = -0.5/dtheta
                AA[-2,-2] = -FFF[theta.size-1]-(0.5/dtheta)*(GGG[0]-GGG[theta.size-2])
                AA[-2,-1] = 0.5/dtheta
                LL[-2,-3] = 1.
                LL[-2,-2] = -2.
                LL[-2,-1] = 1.
                BB[-2,0]  = -HHH[theta.size-1]
                
                
                AA[-1,-1] = -1.
                AA[-1,0]  = 1
                BB[-1,0]  = 0.
                
                CC   = AA.T @ AA + regulweight * LL.T @ LL
                nnya = np.linalg.inv(CC) @ AA.T @ BB
                nny  = nnya[:-1,0]/self.fluxavg(nnya[:-1,0],JV[ix])
                nny  = np.maximum(nny, 1e-5)
                
                nnp = nnx
                nnx = progx*nnp + (1-progx)*nny
                
                Err            = np.max(np.abs(np.gradient(np.log(nnx)-GGG,theta)-FFF+HHH/nnx))
                Error[ix,ierr] = Erreur
                
                ierr = ierr+1
                #print('r/a=', cdat.rho[ix],' - ierr=',ierr,' - err=', Erreur)
                    
                nn[ix]       = nnx
                asym_err[ix] = Err
    
    
        deltan = 2.*np.mean((nn-1)*np.cos(theta), axis = 1) # horizontal asymmetry of the impurity density
        Deltan = 2.*np.mean((nn-1)*np.sin(theta), axis = 1) # vertical asymmetry of the impurity density
        
        return deltan, Deltan, nn, b2sNNavg, NV










if __name__ == '__main__':
<<<<<<< HEAD
    
    action = input('[c]ompare , [t]ime analysis: ')
    
    if action == 'c':
        
        import sys
        sys.path.append('/afs/ipp/home/d/dfajardo/coll_transp')
=======
   

    import matplotlib.pyplot as plt
    
    # simple example
    
    rho = np.linspace(0,1,101)
    invaspct = 0.5/1.65
    R0 = 1.65
    B0 = 2.5
    
    Zimp = 35*(1-rho**2) + 15
    Aimp = 184
    
    Zi = 1
    Ai = 2
    
    Ti = 4000*(1 - rho**2)**2 + 100
    Ni = 5e19*(1 - rho**2) + 5e18
    
    Nimp = 1e-7*Ni
    
    Machi = 0.35*(1 - rho**2) + 0.05
    
    
    Zeff = 1.5*np.ones_like(rho)
    
    gradTi = np.gradient(Ti, rho*invaspct*R0)
    gradNi = np.gradient(Ni, rho*invaspct*R0)
    gradNimp = 1e-7*gradNi
    
    qmag = 1.0 + 2.5*rho**2
    
    # circular geometry
    RV = None
    ZV = None
   
    
    fct = FACIT(rho, \
                Zimp, Aimp, \
                Zi, Ai, \
                Ti, Ni, Nimp, Machi, Zeff, \
                gradTi, gradNi, gradNimp, \
                invaspct, B0, R0, qmag,  \
                rotation_model = 2, Te_Ti = 1.0,\
                RV = RV, ZV = ZV)
        

>>>>>>> 219a5a39
        
        import matplotlib.pyplot as plt
    
        from data_colltr import DATA_IMPFLUX
        
        cdat = DATA_IMPFLUX(exp='AUG', nshot=38910, time=2.15, fimp = 1e-7, Zimp = 'W', Aimp = 184)
        impf = FACIT(cdat.rho, cdat.Zimp, cdat.Aimp, cdat.Zi, cdat.Ai, \
                     cdat.te, cdat.ti, cdat.ne, cdat.ni, cdat.nimp, 0.0, \
                     cdat.invaspct, cdat.B0, cdat.R0, cdat.q)
            
        plt.plot(cdat.rho, impf.Vrz)
            
            
    elif action == 't':
        
        import time
        
        # array of poloidal points for convergence
        thconv = np.array([2,4,8,16,20,26,38,48,96,192])
        # array of poloidal points for execution time
        thexec = np.array([2,4,8,16,20,26,32,48])
        
        dminvec = np.zeros(thconv.size)
        timexec = np.zeros(thexec.size)
        
        # build profiles myself
        
        Te0 = 3.0e3
        tedge = 10.
        tau = 0.5
        Ni0 = 4.0e19
        nedge = 1.0e17
        invaspct = 1/3
        B0 = 3.5851
        R0 = 2.5852
        Ai = 2.
        Zi = 1.
        Aa = 184.
        Za = 44.*np.ones(101)
        qa = 4.
        cimp = 1.0e-4
        amin  = R0*invaspct
    
        fH = 0.05
        bC = 1.0
        Zeff = Zi
        sigH = 0.3
        nsigH = 2.
        TperpsTpar_axis = 10.
    
        Machi_axis = 0.7
        
        nx = 101
    
<<<<<<< HEAD
        xn = np.maximum(np.linspace(0,1,nx),1e-6)
        Te = (Te0-tedge)*(1-xn**2)**2 + tedge
        Ti = tau*Te

       	Ni = (Ni0-nedge)*(1-xn**2)+nedge
       	Na = cimp*Ni
       	Ne = Zi*Ni + Za*Na
  
       	Machi = Machi_axis*np.ones_like(xn)
        qmag = 1+(qa-1)*xn**2
           
       	dpsidx = amin**2*B0*xn/qmag
       	
       	FV = R0*B0*np.ones_like(xn)
        
        
        for i, nth in enumerate(thconv):
            
            theta = np.linspace(0,2*np.pi,nth)

            RV = R0*(1.+invaspct*xn[:,None]*np.cos(theta[None,:]))
            BV = B0/(1.+invaspct*xn[:,None]*np.cos(theta[None,:]))
            
            jacob = amin**2*R0*xn[:,None]*np.ones_like(theta)[None,:]
        
            impf = FACIT(xn, Za, Aa, Zi, Ai, \
                         Te, Ti, Ne, Ni, Na, Machi, \
                         invaspct, B0, R0, qmag,\
                         pol_asym = True, full_geom=True, \
                         nth=nth, dpsidx=dpsidx, FV=FV,\
                         BV=BV, RV=RV, JV=jacob, fH=fH, bC=bC, \
                         sigH=sigH, TperpTpar_axis = TperpsTpar_axis,
                         nat_asym=True)
                
            dminvec[i] = impf.horiz_asym[50]
            
            print('\n convergence, nth = %d \n' %nth)
                
                
        for i, nth in enumerate(thexec):
            
            theta = np.linspace(0,2*np.pi,nth)
            
            RV = R0*(1.+invaspct*xn[:,None]*np.cos(theta[None,:]))
            BV = B0/(1.+invaspct*xn[:,None]*np.cos(theta[None,:]))
            
            jacob = amin**2*R0*xn[:,None]*np.ones_like(theta)[None,:]
            
            starttime = time.time()
            
            impf = FACIT(xn, Za, Aa, Zi, Ai, \
                         Te, Ti, Ne, Ni, Na, Machi, \
                         invaspct, B0, R0, qmag,\
                         pol_asym = True, full_geom=True, \
                         nth=nth, dpsidx=dpsidx, FV=FV,\
                         BV=BV, RV=RV, JV=jacob, fH=fH, bC=bC, \
                         sigH=sigH, TperpTpar_axis = TperpsTpar_axis,
                         nat_asym=True)
            
            timexec[i] = time.time()-starttime
            
            print('\n execution, nth = %d \n' %nth)
            
        # other FACIT setups
        
        # circ geom
        starttime = time.time()
        
        impf = FACIT(xn, Za, Aa, Zi, Ai, \
                     Te, Ti, Ne, Ni, Na, Machi, \
                     invaspct, B0, R0, qmag,\
                     pol_asym = True, full_geom=False, \
                     fH=fH, bC=bC, \
                     sigH=sigH, TperpTpar_axis = TperpsTpar_axis,
                     nat_asym=True)
            
        time_circ = time.time()-starttime
        
        
        #polsym
        
        starttime = time.time()
        
        impf = FACIT(xn, Za, Aa, Zi, Ai, \
                     Te, Ti, Ne, Ni, Na, Machi, \
                     invaspct, B0, R0, qmag,\
                     pol_asym = False, full_geom=False)
            
        time_sym = time.time()-starttime
        
        
        
        print('dminvec: ', dminvec, '\n', 'timexec: ', timexec, '\n', 'time_circ: ', time_circ, '\n', 'time_sym: ', time_sym)
=======
    fig.tight_layout()
    plt.show()
>>>>>>> 219a5a39
    <|MERGE_RESOLUTION|>--- conflicted
+++ resolved
@@ -1,20 +1,12 @@
 #-----------------------------------------------------------------------------
 # Python standalone of FACIT routine for collisional impurity transport
-# Daniel Fajardo (daniel.fajardo@ipp.mpg.de), November 2021
+# Daniel Fajardo (daniel.fajardo@ipp.mpg.de), January 2023
 #-----------------------------------------------------------------------------
 
 import numpy as np
 
 class FACIT:
     '''
-<<<<<<< HEAD
-    Calculates collisional impurity transport coefficients and the poloidal
-    asymmetry of the impurity density.
-    
-    Refs: Maget PPCF (2020), https://doi.org/10.1088/1361-6587/ab53ab
-          Maget PPCF (2020), https://doi.org/10.1088/1361-6587/aba7f9
-          new paper...
-=======
     Calculation of collisional impurity transport coefficients
     ----------------------------------------------------------
     References:  Maget et al 2020 Plasma Phys. Control. Fusion 62 105001
@@ -31,13 +23,12 @@
     https://cecill.info/licences/Licence_CeCILL-C_V1-en.html  
     The terms and conditions of the CeCILL-C license are deemed to be accepted upon downloading 
     the software and/or exercising any of the rights granted under the CeCILL-C license.
->>>>>>> 219a5a39
     
     Parameters
     ----------
-    rho : 1D array (nr)
-        mid-plane radius normalized to minor radius [-], r/a
-    Zimp : int or float or 1D array (nr)
+    rho : 1D array (nr) or float
+        mid-plane radius normalized to minor radius [-], :math:`r/a`
+    Zimp : 1D array (nr) or float or int
         impurity charge [-]
     Aimp : int or float
         impurity mass [-]
@@ -45,21 +36,6 @@
         main ion charge [-]
     Ai : int or float
         main ion mass [-]
-<<<<<<< HEAD
-    Te : 1D array (nr)
-        electron temperature [eV]
-    Ti : 1D array (nr)
-        main ion temperature [eV]
-    Ne : 1D array (nr)
-        electron density [1/m^3]
-    Ni : 1D array (nr)
-        main ion density [1/m^3]
-    Nimp : 1D array (nr)
-        impurity density [1/m^3]
-    Machi : float or 1D array (nr)
-        main ion Mach number [-]
-        set to zero to perform calculations in the non-rotating limit
-=======
     Ti : nD array (...,nr) or float
         main ion temperature [:math:`eV`]
     ne : nD array (...,nr) or float
@@ -78,20 +54,14 @@
         main ion density gradient [:math:`1/m^3/m`]
     gradNimp : nD array (...,nr) or float
         FSA impurity density gradient [:math:`1/m^3/m`]
->>>>>>> 219a5a39
     invaspct : float
-        inverse aspect ratio [-], a/R0
+        inverse aspect ratio [-], :math:`a/R0`
     B0 : float
-        magnetic field at magnetic axis [T]
+        magnetic field at magnetic axis [:math:`T`]
     R0 : float
-        major radius at magnetic axis [m]
-    qmag : 1D array (nr)
+        major radius at magnetic axis [:math:`m`]
+    qmag : 1D array (nr) or float
         safety factor [-]
-<<<<<<< HEAD
-    pol_asym : bool, optional
-        if True, calculate the poloidal asymmetry of the impurity density
-        default is False
-=======
     rotation_model : int, optional
         if 0, use non-rotating limit from Fajardo PPCF (2022)
         if 1, use PS model from Maget PPCf (2020)
@@ -124,44 +94,27 @@
         if True, return FSA transport coefficients
         only relevant if rotation_model == 2
         default is True
->>>>>>> 219a5a39
     full_geom : bool, optional
+        only relevant if rotation_model == 1
         if True, use full flux surface shaped geometry in the calculation of
         the asymmetries, which means an iterative solution. This would be the
         most computationally-expensive setting of FACIT.
         if False, use circular geometry with large aspect ratio, such that
         the calculation of the asymmetries can be completely analytical
         default is False
-        if pol_asym is False, full_geom matters only in the calculation of
-        some geometric coefficients
+    nat_asym : bool, optional
+        if True, consider friction-induced "natural" poloidal asymmetry
+        only relevant if pol_asym
+        default is True
     nth : int, optional
         number of poloidal grid points [-]
-        default is 20
+        if RV, BV, ZV are given, it is the size of axis 1,
+        else default is 20
     regulopt : list (4), optional
         parameters for the convergence of the iterative calculation of the
         asymmetries
-        only relevant if pol_asym and full_geom
+        only relevant if rotation_model = 1 and full_geom
         default is [1e-2,0.5,1.e-5,1e2]
-    dpsidx : 1D array (nr), optional
-        radial coordinate transformation from flux psi to rho [T*m^2]
-        only relevant if pol_asym and full_geom
-        default is None
-    FV : 1D array (nr), optional
-        poloidal current flux function [T*m]
-        only relevant if pol_asym and full_geom
-        default is None
-    BV : 2D array (nr, nth), optional
-        magnetic field, poloidal distribution on (r,theta) [T]
-        only relevant if pol_asym and full_geom
-        default is None
-    RV : 2D array (nr, nth), optional
-        major radius, poloidal distribution on (r,theta) [m]
-        only relevant if pol_asym and full_geom
-        default is None
-    JV : 2D array (nr, nth), optional
-        Jacobian of coordinate system, poloidal distribution on (r,theta) [m/T]
-        only relevant if pol_asym and full_geom
-        default is None
     fH : float, optional
         resonant hydrogen minority fraction [-]
         for ICRH-induced asymmetries
@@ -174,7 +127,7 @@
         only relevant if pol_asym
         default is 1.0
     sigH : float, optional
-        
+        std. dev. for radial exponential decay of temperature anisotropy
         for ICRH-induced asymmetries
         only relevant if pol_asym
         default is 1.0
@@ -183,42 +136,32 @@
         for ICRH-induced asymmetries
         only relevant if pol_asym
         default is 1.0
-    nat_asym : bool, optional
-        if True, consider friction-induced "natural" poloidal asymmetry
-        only relevant if pol_asym
-        default is True
-        
-<<<<<<< HEAD
-    Returns
-=======
+        
     Returns (as attributes)
->>>>>>> 219a5a39
     -------
     Dz_* : 1D array (nr)
-        diffusion coefficient from each flux component [m^2/s]
+        diffusion coefficient for each flux component [:math:`m^2/s`]
         * = PS, BP or CL (for Pfirsch-Schlüter, Banana-Plateau and Classical)
     Kz_* : 1D array (nr)
-        coefficient of the main ion density gradient from each flux component [m^2/s]
+        coefficient of the main ion density gradient for each flux component [:math:`m^2/s`]
     Hz_* : 1D array (nr)
-        coefficient of the main ion temperature gradient from each flux component [m^2/s]
-    Vrot_* : 1D array (nr)
-        centrifugal velocity from each flux component [m^2/s]
+        coefficient of the main ion temperature gradient for each flux component [:math:`m^2/s`]
     Vrz_* : 1D array (nr)
-        radial flux per particle (Flux_z/nz)_* from each flux component [m/s]
+        radial flux per particle (Flux_z/nz)_* for each flux component [:math:`m/s`]
+    Vconv_* : 1D array (nr)
+        radial convective velocity for each flux component [:math:`m/s`]
     Dz : 1D array (nr)
-        total diffusion coefficient [m^2/s]
+        total diffusion coefficient [:math:`m^2/s`]
     Kz : 1D array (nr)
-        total coefficient of the main ion density gradient [m^2/s]
+        total coefficient of the main ion density gradient [:math:`m^2/s`]
     Hz : 1D array (nr)
-        total coefficient of the main ion temperature gradient [m^2/s]
+        total coefficient of the main ion temperature gradient [:math:`m^2/s`]
     Vconv : 1D array (nr)
-        total convective velocity [m/s]
-    Vrot : 1D array (nr)
-        total centrifugal velocity [m^2/s]
+        total convective velocity [:math:`m/s`]
     Vrz : 1D array (nr)
-        total radial flux per particle (Flux_z/nz) [m/s]
+        total radial flux per particle (Flux_z/nz) [:math:`m/s`]
     Flux_z : 1D array (nr)
-        total radial flux [1/(m^2 s)]
+        total radial flux [:math:`1/(m^2 s)`]
     horiz_asym : 1D array (nr)
         horizontal asymmetry of the impurity density [-]
         in the representation n = nz/<nz> = 1 + horiz_asym*cos(theta) + vert_asym*sin(theta)
@@ -229,53 +172,69 @@
         nn = nz(r,theta)/<nz(r,theta)>(r)
     '''
     
-    # variables shared by all instances
-    mp   = 1.672623e-27   # mass of the proton
-    me   = 9.1096e-31     # mass of the electron
-    qe   = 1.60217653e-19 # elementary charge
-    eps0 = 8.8542e-12     # vacuum permittivity
-    
+    # some constants
+    mp   = 1.672623e-27   # mass of the proton   [kg]
+    me   = 9.1096e-31     # mass of the electron [kg]
+    qe   = 1.60217653e-19 # elementary charge    [-]
+    eps0 = 8.8542e-12     # vacuum permittivity  [F/m]
     eps_pi_fac = 3*eps0**2*(2*np.pi/qe)**1.5/qe # common factor in collision times
     
     
-    def __init__(self, rho, \
-                       Zimp, Aimp, Zi, Ai, \
-                       Te, Ti, Ne, Ni, Nimp, Machi, \
-                       invaspct, B0, R0, qmag, \
+    def __init__(self, rho: (np.ndarray, float), \
+                       Zimp: (np.ndarray, float), Aimp: (int, float), \
+                       Zi: (np.ndarray, float), Ai: (int, float), \
+                       Ti: (np.ndarray, float), Ni: (np.ndarray, float), Nimp: (np.ndarray, float), \
+                       Machi: (np.ndarray, float), Zeff: (np.ndarray, float), \
+                       gradTi: (np.ndarray, float), gradNi: (np.ndarray, float), gradNimp: (np.ndarray, float), \
+                       invaspct: (float), B0: (float), R0: (float), qmag: (np.ndarray, float),  \
                        
-                       pol_asym = False, full_geom = False, \
+                       rotation_model = 0, Te_Ti = 1.0,\
+                       RV = None, ZV = None, BV = None, FV = None, dpsidx = None,\
+                       fsaout = True, full_geom = False, nat_asym = True,\
                        nth = 20, regulopt = [1e-2,0.5,1e-5,1e2], \
-                       dpsidx = None, FV = None, BV = None, RV = None, JV = None, \
-                       fH = 0., bC = 1., sigH = 1., TperpTpar_axis = 1., nat_asym = True):
+                       fH = 0., bC = 1., sigH = 1., TperpTpar_axis = 1.):
         
         #---------------------------------------------------------------------
         #-------------- Definition of physical quantities --------------------
         #---------------------------------------------------------------------
         
-        
         mi   = Ai*self.mp   # main ion mass [kg]
         mimp = Aimp*self.mp # impurity mass [kg]
         
         rho = np.maximum(1e-6, rho) # to avoid dividing by zero
-        nr  = rho.size # number of radial grid points
-        
-        eps = rho*invaspct  # local inverse aspect ratio [-]
+        
+        if type(rho) is float or type(rho) is np.float64:
+            nr  = 1 # number of radial grid points
+            
+            rho      *= np.ones(nr)
+            Ti       *= np.ones(nr)
+            Ni       *= np.ones(nr)
+            Nimp     *= np.ones(nr)
+            Machi    *= np.ones(nr)
+            Zeff     *= np.ones(nr)
+            gradTi   *= np.ones(nr)
+            gradNi   *= np.ones(nr)
+            gradNimp *= np.ones(nr)
+            qmag     *= np.ones(nr)
+            
+        else:
+            nr  = rho.size # number of radial grid points
+        
+        eps   = np.maximum(0.005, rho*invaspct)  # local inverse aspect ratio [-]
         eps2  = eps**2 # auxiliary
         
         
         amin = invaspct*R0 # minor radius [m]
         
-        if type(Zimp) is int: # impurity charge must always be a radial array
-            Zimp = Zimp*np.ones(nr)
-        
-        Zeff = (Zimp**2*Nimp + Zi*Ni)/Ne # effective charge [-]
+        if type(Zimp) is int or type(Zimp) is float or type(Zimp) is np.float64:
+            Zimp  *= np.ones(nr)
+        if type(Te_Ti) is int or type(Te_Ti) is float or type(Te_Ti) is np.float64:
+            Te_Ti *= np.ones(nr)
+        
+        if Nimp.mean() < 1:
+            Nimp = np.ones_like(Ni)
         
         # logarithmic gradients: dlnQ/dr = (dQ/dr)/Q = dlnQ/d(amin*rho)
-<<<<<<< HEAD
-        grad_ln_Ni   = np.gradient(Ni, amin*rho)/Ni     # [1/m]
-        grad_ln_Ti   = np.gradient(Ti, amin*rho)/Ti     # [1/m]
-        grad_ln_Nimp = np.gradient(Nimp, amin*rho)/Nimp # [1/m]
-=======
         grad_ln_Ni   = gradNi/Ni     # [1/m]
         grad_ln_Ti   = gradTi/Ti     # [1/m]
         grad_ln_Nimp = gradNimp/Nimp # [1/m]
@@ -284,7 +243,6 @@
             grad_ln_Ni[...,0]   = 0.0 # [1/m]
             grad_ln_Ti[...,0]   = 0.0 # [1/m]
             grad_ln_Nimp[...,0] = 0.0 # [1/m]
->>>>>>> 219a5a39
         
         
         ft = self.ftrap(eps) # trapped particle fraction [-]
@@ -296,12 +254,7 @@
         
         # Braginskii collision times
         
-        Ti15    = Ti**1.5 # auxiliary
-        
-        Tauii     = (self.eps_pi_fac*np.sqrt(mi)*Ti15)/(Zi**4*Ni*LniiNRL)             # ion-ion collision time [s]
-        #Tauimpi   = (self.eps_pi_fac*np.sqrt(mimp)*Ti15)/(Zi**2*Zimp**2*Ni*LnimpiNRL) # impurity-ion collision time [s]
-        #Tauiimp   = (self.eps_pi_fac*np.sqrt(mi)*Ti15)/(Zi**2*Zimp**2*Nimp*LnimpiNRL) # ion-impurity collision time [s]
-        #Tauimpimp = (self.eps_pi_fac*np.sqrt(mimp)*Ti15)/(Zimp**4*Nimp*LnimpimpNRL)   # impurity-impurity collision time [s]
+        Tauii     = (self.eps_pi_fac*np.sqrt(mi)*Ti**1.5)/(Zi**4*Ni*LniiNRL)             # ion-ion collision time [s]
         # set other collision times with respect to Tauii:
         Tauimpi   = np.sqrt(Aimp/Ai)*((Zi**2*LniiNRL)/(Zimp**2*LnimpiNRL))*Tauii           # impurity-ion collision time [s]
         Tauiimp   = ((Zi**2*Ni*LniiNRL)/(Zimp**2*Nimp*LnimpiNRL))*Tauii                    # ion-impurity collision time [s]
@@ -310,32 +263,42 @@
         # collisionalities
         nuz     = 1/(np.sqrt(1 + Aimp/Ai)*Tauimpi)           # impurity collision frequency [1/s]
         g       = (qmag*R0)/(np.sqrt(2*(self.qe*Ti)/mi)*Tauii) # main collisionality parameter [-]
-        self.nuistar = g/eps**1.5                                 # main ion collisionality [-]
+        nuistar = g/eps**1.5                                 # main ion collisionality [-]
+        
         
         alpha = Zimp**2*Nimp/(Zi**2*Ni) # impurity strength parameter [-]
         
         # ion-electron heat exchange term (Fülöp-Helander PoP 2001) [-]
-        mu_ie = (96*np.sqrt(2)/125)*np.sqrt(self.me/mi)*(Ti15/Te**1.5)
+        mu_ie = (96*np.sqrt(2)/125)*(1/Zi**2)*np.sqrt(self.me/mi)*((1/Te_Ti)**1.5)
+        
+        
+        if rotation_model == 0:
+            Machi *= 0.0
+            
+        Machi2 = Machi**2 # auxiliary
+        
+        # Effective impurity Mach number
+        Mzstar = np.sqrt(Aimp/Ai - (Zimp/Zi)*Zeff/(Zeff + 1/Te_Ti))*Machi
         
         
         # fitted factors
-        f1, f2, f3, y1, y2, y3, y4, adps, ahbp = self.facs(Zimp, ft)
+        f1, f2, f3, fG, fU, yy, fv, fdps, fhbp = self.facs(Zimp, Aimp, ft, Mzstar, rotation_model)
         
         # new friction coefficient of the main ion parallel heat flow [-]
-        C0z = self.C2(alpha, g, Zimp, Ai, Aimp, f1, f2)/(1 + f3*mu_ie*g**2)
-        
-        ki = self.ki_Redl(self.nuistar, ft, Zeff) # neoclassical main ion flow coefficient [-]
+        C0z = self.C2(alpha, g, Ai, Aimp, f1, f2)/(1 + f3*mu_ie*g**2)
+        
+        ki = self.ki_f(nuistar, ft, Zeff, Machi) # neoclassical main ion flow coefficient [-]
         
         
         wcz = Zimp*self.qe*B0/mimp         # impurity cyclotron frequency [1/s]
         rhoLz2 = (2*(self.qe*Ti)/mimp)/wcz**2 # impurity Larmor radius squared [m^2]
         
-        Machi2 = Machi**2 # auxiliary
+        
         
         # viscosity coefficients
         K11i, K12i, K11z, K12z = self.KVISC(Nimp, Ni, Ti, Ai, Aimp, Zi, Zimp, \
                                             Tauii, Tauimpimp, Tauiimp, Tauimpi, \
-                                            eps, ft, R0, qmag, y1, y2, y3, y4)
+                                            eps, ft, R0, qmag, yy)
         
         
         
@@ -343,46 +306,87 @@
         #------------------ Poloidal asymmetry terms -------------------------
         #---------------------------------------------------------------------
         
-        theta, b2, invb2avg, gradR2, gradR2avg = self.GEOM(full_geom, nth, rho, eps, B0, BV, RV, JV)
-        
-        
-        if pol_asym: # calculate poloidal asymmetries...
-        
+        if RV is not None:
+            if nr == 1:
+                RV = np.reshape(RV, (1,RV.size))
+                JV = np.reshape(RV, (1,RV.size))
+                BV = np.reshape(RV, (1,RV.size))
+            nth = RV.shape[1]
+            
+        if FV is None:
+            FV = R0*B0*np.ones(nr)
+            
+        if dpsidx is not None: # consistent q when full equilibrium is available
+            if nr == 1:
+                dpsidx *= np.ones(nr)
+            qmag = amin*eps*FV/dpsidx
+        
+        theta = np.linspace(0,2*np.pi, nth)
+        
+        if RV is None or ZV is None:
+            # make circular geometry
+            RV = R0*(1 + eps[:,None]*np.cos(theta)[None,:])
+            JV = B0/(qmag[:,None]*RV)
+                
+        if RV is not None and ZV is not None:
+            JV = self.Jacobian(RV, ZV, amin*rho, theta)
+            
+            
+        if BV is None:
+            BV = B0/(1 + eps[:,None]*np.cos(theta)[None,:])
+            
+        
+        if rotation_model == 0: # poloidally symmetric limit
+            
+            # geometric coefficient in flux equations
+            
+            CgeoG = 2*eps2*(0.96*(1 - 0.54*ft**4.5)) #CG0
+            CgeoU = 0.
+            
+            CclG = 1 + 2*eps2
+            
+            deltan = np.zeros(nr)       # horizontal asymmetry of impurity density
+            Deltan = np.zeros(nr)       # vertical asymmetry of impurity density
+            nn     = np.ones((nr, nth)) # poloidal distribution of the impurity density
+            
+            
+            e0imp = 1.0
+            
+            
+        elif rotation_model == 1:
+            
             # common gradient terms
             UU = -(Zimp/Zi)*(C0z + ki)*(grad_ln_Ti*amin)
             GG = (grad_ln_Nimp*amin) - (Zimp/Zi)*(grad_ln_Ni*amin) +\
                  (1 + (Zimp/Zi)*(C0z - 1.0))*(grad_ln_Ti*amin)
                  
-            Te_Ti = Te/Ti # auxiliary
-                 
             # rotation and ICRH asymmetries input
             AsymPhi, AsymN = self.polasym_input(rho, eps, Zeff, Zi, Te_Ti, Machi2, \
                                                 fH, bC, TperpTpar_axis, sigH)
-        
+            
+            
             if full_geom: # ...in full flux surface shaped geometry
+            
+                b2        = BV**2/self.fluxavg(BV**2, JV)[:,None] # asymmetry of magnetic field: B^2/<B^2>
         
                 deltan, Deltan, nn, b2sNNavg, NV = self.asymmetry_iterative(regulopt, nr, theta, GG, UU, \
                                                                             Ai, Aimp, Zi, Zimp, Te_Ti, \
                                                                             Machi2, R0, nuz, BV, RV, JV, FV, dpsidx, \
-                                                                            AsymPhi, AsymN, b2, gradR2, gradR2avg, nat_asym)
+                                                                            AsymPhi, AsymN, b2, nat_asym)
                                                               
 
                 b2snnavg = self.fluxavg(b2/nn, JV) # <b^2/n>
                 nnsb2avg = self.fluxavg(nn/b2, JV) # <n/b^2>
                 
                 # geometric coefficients in flux equations
-                # CHECK SIGNS
+                
                 CgeoG = nnsb2avg - 1/b2snnavg
                 CgeoU = self.fluxavg(nn/NV, JV) - b2sNNavg/b2snnavg
-                CgeoR = self.fluxavg(gradR2/(b2/nn), JV) - gradR2avg/b2snnavg
-            
                 CclG  = nnsb2avg
-                CclR  = self.fluxavg(gradR2/(b2/nn), JV)
-                
                 
             else: # ... in circular geometry with large aspect ratio
                 
-                deltaM = 2*(Aimp/Ai)*Machi**2*eps # rotation strength parameter [-]
+                deltaM = 2*(Aimp/Ai)*Machi2*eps # rotation strength parameter [-]
                 
                 dminphia = Zimp*(Te_Ti)*AsymPhi[0] # horizontal asym. in ES potential
                 dmajphia = Zimp*(Te_Ti)*AsymPhi[1] # vertical asym. in ES potential
@@ -401,32 +405,20 @@
                 # geometric coefficients in flux equations
             
                 CgeoG = 2.0*eps*deltan + dD2 + 2.0*eps2
-                CgeoU = eps*(dNH - deltan) - dD2 + 0.5*(deltan*dNH + Deltan*dNV)
-                CgeoR = R0*(2.0*eps + deltan)
-            
+                CgeoU = -(eps*(dNH - deltan) - dD2 + 0.5*(deltan*dNH + Deltan*dNV))
                 CclG = 1.0 + eps*deltan + 2*eps2
-                CclR = R0*(1.0 + 2.0*eps + deltan - eps*deltan - dD2)
-                
-                
-                
-
-        else: # poloidally symmetric limit
-            
-            # geometric coefficient in flux equations
-            
-            CgeoG = invb2avg - 1
-            CgeoU = 0.
-            CgeoR = 2*eps*R0
-            
+                
+            e0imp = 1.0
+        
+            
+            
+        elif rotation_model == 2:
+            
+            CG0 = 2*eps2*(0.96*(1 - 0.54*ft**4.5))
+            CgeoG = fG*CG0
+            CgeoU = fU*CG0
             CclG = 1 + 2*eps2
-            CclR = R0*(1 + 2*eps)
-            
-<<<<<<< HEAD
-            deltan = np.zeros(nr)       # horizontal asymmetry of impurity density
-            Deltan = np.zeros(nr)       # vertical asymmetry of impurity density
-            nn     = np.ones((nr, nth)) # poloidal distribution of the impurity density
-        
-=======
+            
             if fsaout:
                 e0imp = self.fluxavg(np.exp(Mzstar[...,None]**2*((RV**2 - (RV[:,0]**2)[:,None])/R0**2)), JV)
             else:
@@ -437,39 +429,50 @@
             deltan = 1/e0imp - 1                              # horizontal asymmetry of impurity density
             Deltan = np.zeros(nr)                             # vertical asymmetry of impurity density
             nn     = 1 + deltan[...,None]*np.cos(theta) # poloidal distribution of the impurity density
->>>>>>> 219a5a39
         
         #---------------------------------------------------------------------
         #------------- Collisional transport coefficients --------------------
         #---------------------------------------------------------------------
         
+        # inputs
+        self.rho = rho
+        self.Ti = Ti
+        self.Ni = Ni
+        self.Nimp = Nimp
+        self.Machi = Machi
+        self.Mzstar = Mzstar
+        self.Zeff = Zeff
+        self.Te = Te_Ti*Ti
+        self.gradTi = gradTi
+        self.gradNi = gradNi
+        self.gradNimp = gradNimp
+        self.qmag = qmag
+        self.R = RV
+        self.Z = ZV
+        self.J = JV
+        self.B = BV
         
         # Pfirsch-Schlüter (PS)
         
-        self.Dz_PS = adps*qmag**2*rhoLz2*nuz*(CgeoG/(2*eps2)) # PS diffusion coefficient [m^2/s]
+        self.Dz_PS = fdps*qmag**2*rhoLz2*nuz*(CgeoG/(2*eps2))/e0imp # PS diffusion coefficient [m^2/s]
         self.Kz_PS = (Zimp/Zi)*self.Dz_PS # PS coefficient of the main ion density gradient [m^2/s]
-        self.Hz_PS = -((1.0 + (Zimp/Zi)*(C0z - 1.0)) + \
-                       (CgeoU/CgeoG)*(Zimp/Zi)*(C0z + ki))*\
+        self.Hz_PS = (-(1.0 + (Zimp/Zi)*(C0z - 1.0)) + (CgeoU/CgeoG)*(Zimp/Zi)*(C0z + ki))*\
                         self.Dz_PS # PS coefficient of the main ion temperature gradient [m^2/s]
         
-        self.Vrot_PS = (CgeoR/CgeoG)*(Aimp/Ai)*(Machi2/R0**2)*\
-                        (1.0-(Ai*Zimp)/(Aimp*Zi))*self.Dz_PS/amin # PS centrifugal velocity [m/s]
-        
         self.Vrz_PS = -self.Dz_PS*grad_ln_Nimp + self.Kz_PS*grad_ln_Ni + \
-                       self.Hz_PS*grad_ln_Ti + self.Vrot_PS # PS radial flux per particle [m/s]
-        
+                       self.Hz_PS*grad_ln_Ti # PS radial flux per particle [m/s]
+        self.Vconv_PS = self.Kz_PS*grad_ln_Ni + self.Hz_PS*grad_ln_Ti # PS convective velocity [m/s]
         
         # Banana-Plateau (BP)
         
-        self.Dz_BP = (1.5*(self.qe*Ti)/(Zimp**2*self.qe**2*B0**2*R0**2*Nimp))*(1/(1/K11i + 1/K11z))# BP diffusion coefficient [m^2/s]
+        self.Dz_BP = (1.5*(self.qe*Ti)/(Zimp**2*self.qe**2*FV**2*Nimp))*(1/(1/K11i + 1/K11z))/e0imp # BP diffusion coefficient [m^2/s]
         self.Kz_BP = (Zimp/Zi)*self.Dz_BP # BP coefficient of the main ion density gradient [m^2/s]
-        self.Hz_BP = ahbp*((Zimp/Zi)*(K12i/K11i - 1.5) - (K12z/K11z - 1.5))*self.Dz_BP # BP coefficient of the main ion temperature gradient [m^2/s]
-        
-        self.Vrot_BP = 0. # no centrifugal effects in BP, perhaps in the future?
+        self.Hz_BP = fhbp*((Zimp/Zi)*(K12i/K11i - fv) - (K12z/K11z - fv))*self.Dz_BP # BP coefficient of the main ion temperature gradient [m^2/s]
         
         self.Vrz_BP = -self.Dz_BP*grad_ln_Nimp + self.Kz_BP*grad_ln_Ni + \
-                       self.Hz_BP*grad_ln_Ti + self.Vrot_BP # BP radial flux per particle [m/s]
-        
+                       self.Hz_BP*grad_ln_Ti  # BP radial flux per particle [m/s]
+        
+        self.Vconv_BP = self.Kz_BP*grad_ln_Ni + self.Hz_BP*grad_ln_Ti # BP convective velocity [m/s]
         
         # Classical
         
@@ -477,11 +480,9 @@
         self.Kz_CL = (Zimp/Zi)*self.Dz_CL # CL coefficient of the main ion density gradient [m^2/s]
         self.Hz_CL = -(1.0 + (Zimp/Zi)*(C0z - 1.0))*self.Dz_CL # CL coefficient of the main ion temperature gradient [m^2/s]
         
-        self.Vrot_CL = (CclR/CclG)*(Aimp/Ai)*(Machi2/R0**2)*\
-                        (1.0-(Ai*Zimp)/(Aimp*Zi))*self.Dz_CL/amin # CL centrifugal velocity [m/s]
-        
         self.Vrz_CL = -self.Dz_CL*grad_ln_Nimp + self.Kz_CL*grad_ln_Ni + \
-                       self.Hz_CL*grad_ln_Ti + self.Vrot_CL # CL radial flux per particle [m/s]
+                       self.Hz_CL*grad_ln_Ti # CL radial flux per particle [m/s]
+        self.Vconv_CL  = self.Kz_CL*grad_ln_Ni + self.Hz_CL*grad_ln_Ti # CL convective velocity [m/s]
         
         
         # Total
@@ -489,20 +490,9 @@
         self.Dz = self.Dz_PS + self.Dz_BP + self.Dz_CL # collisional diffusion coefficient [m^2/s]
         self.Kz = self.Kz_PS + self.Kz_BP + self.Kz_CL # coefficient of the main ion density gradient [m^2/s]
         self.Hz = self.Hz_PS + self.Hz_BP + self.Hz_CL # coefficient of the main ion temperature gradient [m^2/s]
-<<<<<<< HEAD
-        
-        self.Vconv_PS = self.Kz_PS*grad_ln_Ni + self.Hz_PS*grad_ln_Ti # convective velocity [m/s]
-        self.Vconv_BP = self.Kz_BP*grad_ln_Ni + self.Hz_BP*grad_ln_Ti # convective velocity [m/s]
-        self.Vconv_CL = self.Kz_CL*grad_ln_Ni + self.Hz_CL*grad_ln_Ti # convective velocity [m/s]
-        
-=======
        
->>>>>>> 219a5a39
         self.Vconv = self.Kz*grad_ln_Ni + self.Hz*grad_ln_Ti # convective velocity [m/s]
-        
-        self.Vrot = self.Vrot_PS + self.Vrot_BP + self.Vrot_CL # centrifugal velocity [m/s]
-        
-        self.Vrz = self.Vrz_PS + self.Vrz_BP + self.Vrz_CL
+        self.Vrz = self.Vrz_PS + self.Vrz_BP + self.Vrz_CL   # radial flux per particle [m/s]
         
         self.Flux_z = self.Vrz*Nimp # radial collisional flux [1/(m s)]
         
@@ -518,7 +508,6 @@
         #---------------------------------------------------------------------
         #----------------- end of FACIT, methods next ------------------------
         #---------------------------------------------------------------------
-        
         
         
     def ftrap(self, eps):
@@ -535,12 +524,9 @@
         ftrap : float or 1D array
             trapped particle fraction [-]
         '''
-        return 1. - (1. - eps)**2/ (np.sqrt(1. - eps**2)*(1 + 1.46*np.sqrt(eps)))
-        #return np.sqrt(2*eps)
-    
-    
-    
-    def C2(self, alpha, g, Za, Ai, Aa, f1, f2):
+        return 1. - (1. - eps)**1.5/ (np.sqrt(1. + eps)*(1 + 1.46*np.sqrt(eps)))
+    
+    def C2(self, alpha, g, Ai, A, f1, f2):
         '''
         Function related to the friction coefficient of the main ion parallel
         heat flow in the impurity-main ion parallel heat flow.
@@ -548,7 +534,7 @@
         
         Refs: Hirshman-Sigmar NF (1981), https://doi.org/10.1088/0029-5515/21/9/003
               Wenzel-Sigmar NF (1990),   https://doi.org/0029-5515/30/6/013
-              new paper...
+              Fajardo PPCF (2022), https://doi.org/10.1088/1361-6587/ac5b4d
         
         Parameters
         ----------
@@ -557,17 +543,15 @@
         g : float or 1D array
             collisionality parameter, ratio of main ion transit time to ion-ion
             collision time, q*R0/(vthi*Tauii) [-]
-        Za : float or 1D array
-            impurity charge [-]
         Ai : int or float
             main ion mass [-]
-        Aa : int or float
+        A  : int or float
             impurity mass [-]
         f1 : float or 1D array
-            fitted factor (function of Za) [-]
+            fitted factor [-]
             obtained from facs
-        f1 : float or 1D array
-            fitted factor (function of Za) [-]
+        f2 : float or 1D array
+            fitted factor [-]
             obtained from facs
         
         Returns
@@ -575,16 +559,16 @@
         C2 : float or 1D array
             value in C0z coefficient [-]
         '''
-
-        return 1.5/(1+f1*(Ai/Aa)) - (0.29 + 0.68*alpha)/(0.59 + alpha + (1.34 + f2)*g**(-2))
-    
-    
-    
-    def ki_Redl(self, nui_star, ft, Zeff):
+        
+        return 1.5/(1+f1*(Ai/A)) - (0.29 + 0.68*alpha)/(0.59 + alpha + (1.34 + f2)*g**(-2))
+    
+    
+    
+    def ki_f(self, nui_star, ft, Zeff, Machi):
         '''
         Analytical expression for the neoclassical main ion flow coefficient
         
-        Ref: Redl PoP (2021), https://doi.org/10.1063/5.0012664
+        Ref: Fajardo (subm. to PPCF)
         
         Parameters
         ----------
@@ -594,43 +578,55 @@
             trapped particle fraction [-]
         Zeff : float or 1D array
             effective plasma charge [-]
+        Machi: float or 1D array
+            main ion Mach number [-]
         
         Returns
         -------
         ki : float or 1D array
             neoclassical main ion flow coefficient [-]
         '''
-
-        alpha0 = -(0.62+0.055*(Zeff-1))*(1-ft)/((0.53+0.17*(Zeff-1))*\
-                  (1-(0.31-0.065*(Zeff-1))*ft - 0.25*ft**2))
-            
-        
-        # print((ft*nui_star).shape)
-        # print((nui_star).shape)
-        # print((ft).shape)
-        a = np.sqrt(ft*nui_star)
-        b = np.sqrt(nui_star)
-        # print(a.shape)
-        # print(b.shape)
-        
-        return ((alpha0 + 0.7*Zeff*np.sqrt(ft*nui_star))/(1+0.18*np.sqrt(nui_star))-\
-                 0.002*nui_star**2*ft**6)/(1+0.004*nui_star**2*ft**6)
-    
-    
-    
-    
-    def facs(self, Z, ft):
+        
+        c01 = 0.53*(1 + 0.646*Machi**1.5)
+        c02 = 1.158*(1-0.968*Machi**1.56)
+        c03 = -0.98*(1-1.228*Machi**1.7)
+        
+        l1k = 5.7*(1-ft)**6.7 + 0.38
+        l2k = (-1.52 + 38.4*(1-ft)**3.02*ft**2.07) + (-1 + 2.6*ft)*Machi**(2.5*(1 - 0.6*ft))
+        l3k = 0.25 + 1.2*(1-ft)**3.65
+        l5k = 0.1*(1-ft)**1.46*ft**4.33 + 0.051*(1 - 0.82*ft)*Machi**2.5
+        l4k = 0.8 + (1.25*ft + 0.585)*Machi
+        l6k = (-0.05 + 1.95*ft**2.5)/(1 + 2.55*ft**17) + -((0.217 + 14.57*ft**6.3)/(1 + 5.62*ft**5.72))*Machi**1.5
+    
+        ki0 = -(c01 + 0.055*(Zeff-1))*(1-ft)/((0.53 + 0.17*(Zeff-1))*\
+                  (1-(c02 - 0.065*(Zeff-1))*ft - c03*ft**2))
+        
+        kiv = ((ki0 + (l1k)*Zeff*np.sqrt(ft*nui_star) + l2k*nui_star**(0.25))/(1+l3k*np.sqrt(nui_star))-\
+                  l4k*l5k*nui_star**2*ft**6 + l6k*nui_star**(0.25))/(1+l5k*nui_star**2*ft**6)
+        
+        return kiv
+    
+    def facs(self, Z, A, ft, Mzstar, rotation_model):
         '''
         Fitted factors for FACIT model
         
-        Ref: new paper...
+        Ref: Fajardo PPCF (2022), https://doi.org/10.1088/1361-6587/ac5b4d
+             Fajardo (subm. to PPCF)
         
         Parameters
         ----------
         Z : float or 1D array
             impurity charge [-]
+        A : float
+            impurity mass number [-]
         ft : float or 1D array
             trapped particle fraction [-]
+        Mzstar : float or 1D array
+            effective impurity Mach number [-]
+        rotation_model : int
+            if 0, non-rotating limit
+            if 1, PS model of Maget PPCF 2020
+            if 2, PS model of Fajardo (subm. to PPCF)
         
         Returns
         -------
@@ -640,73 +636,162 @@
             factor in the C2 function [-]
         f3 : float or 1D array
             factor of the ion-electron collisional heat exchange term in C0z [-]
-        y1 : float or 1D array
-            factor of the (1,1) banana viscosity coefficient of the impurity [-]
-        y2 : float or 1D array
-            factor of the (1,2) banana plateau coefficient of the impurity [-]
-        y3 : float or 1D array
-            factor of the (1,2) Pfirsch-Schlüter viscosity coefficient of the impurity [-]
-        y4 : float or 1D array
-            factor of the (1,2) banana viscosity coefficient of the main ion [-]
-        adps : float or 1D array
+        fG : float or 1D array
+            factor of CgeoG [-]
+        fU : float or 1D array
+            factor of CgeoU [-]
+        yy : list
+            factors of the viscosity coefficients [-]
+        fv : float or 1D array
+            factor in expression for BP H coefficient [-]
+        fdps : float or 1D array
             factor of the PS diffusion coefficient [-]
-        ahbp : float or 1D array
-            factor of the BP diffusion coefficient [-]
-        '''
-        
+        fhbp : float or 1D array
+            factor of the BP H coefficient [-]
+        '''
+        
+        #---------------------- PS facs ---------------------------------------
         # f1, f2, f3 factors in C0z
         #broadcast in the same shape
         Z,Mzstar = np.broadcast_arrays(Z,Mzstar)
         
         
-        f1 = (-6.83808564e+05 + 2.46855534e+06*Z)/( 1 + 6.04692708e+05*Z**1.61470425)
+        f1 = (1.74*(1-0.028*A) + 10.25/(1 + A/3.0)**2.8) - 0.423*(1-0.136*A)*ft**(5/4)
         f2 = (88.28389935 + 10.50852772*Z)/( 1 + 0.2157175*Z**2.57338463)
         f3 = (-4.45719179e+06 + 2.72813878e+06*Z)/(1+5.26716920e+06*Z**8.33610108e-01)
         
-        # y1, y2, y3, y4 factors in viscosity coefficients
-        
-        # auxiliary coefficients for y1
-        w11 = 1.23805214e-05*Z**3 - 1.03611576e-03*Z**2 + 1.85221287e-02*Z + 1.29758029
-        w12 = -5.84996779e-05*Z**3 + 4.79623045e-03*Z**2 -1.01924030e-01*Z - 5.81816797
-        w13 = 5.98152997e-05*Z**3 - 4.84255587e-03*Z**2 + 1.03585208e-01*Z + 5.71139227
-        w14 = -1.33253954e-05*Z**3 + 1.04416741e-03*Z**2 - 1.94973421e-02*Z - 1.10061492
-        
-        y1 = w11*ft**2 + w12*ft + w13*ft**0.5 + w14
-        
-        y2 = 21.31*ft**3 - 21.88*ft**2 + 7.316*ft + 0.6264
-        
-        y3 = ((4.2857e5 - 4.4978e5*Z)/(1 - 1.3557e5*Z**1.9))*\
-             ((-9.09204093e+06 + 8.15802759e+06*Z)/(1 + 3.25263641e+06*Z**1.07640221))
-             
-        # auxiliary coefficients for y4
-        wp1 = ( 0.11603574 + 0.47297835*Z**0.94456671)/( 1 + 0.1245426*Z**1.20221441)
-        wp2 = ( 0.6327602 - 2.92116611*Z**1.06310182)/( 1 + 0.30469549*Z**1.16495283)
-        wp3 = ( -0.69318477 + 2.85619511*Z**1.11765611)/( 1 + 0.34127361*Z**1.1952383)
-        wp4 = ( 1.80217558 - 1.0080554*Z**0.96345934)/( 1 + 0.51677339*Z**1.11131896)
-        
-        yp = wp1*ft**2 + wp2*ft + wp3*ft**0.5 + wp4
-        
-        y4 = yp/y1
+        if rotation_model == 2:
+            f2 *= np.exp(-10*Mzstar**2)
+            f3 *= (1 + (1 + 1.86e6*ft**11.07*(1-ft)**7.36)*Mzstar**4)*np.exp(-0.8*Mzstar**2)
+            
+            
+        fg1 = -1.4*ft**7 + 2.23*(1-0.31*ft)
+        fg2 = 2.8*(1-0.63*ft)
+        fg3 = 3.5*(1 - ft)/fg2
+        fg4 = 4*ft
+        fg5 = 0.38*ft**4
+        fg6 = 3.95*(1 + 0.424*ft*(1 - 0.65*ft))
+        
+        fG = (1 + fg1*Mzstar**fg2)**(fg3)*(1 + 0.2*Mzstar**fg4)/(1 + fg5*Mzstar**fg6)
+        
+        
+        c1f = 2.72*(1-0.91*ft)
+        c2f = 2.98*(1-0.471*ft)
+        c3f = 0.95*(1-ft)**4
+        c4f = 4*ft
+        c5f = 0.1314*ft**2.84 + 3.178*ft**11.4
+        c6f = -9.38*(ft-0.5)**2 + 4.64
+        
+        fU = (c1f*Mzstar**c2f)*(1 + c3f*Mzstar**c4f)/(1 + c5f*Mzstar**c6f)
+            
+        #---------------------- BP facs ---------------------------------------
+        
+        # factors in viscosity coefficients
+        
+        y11zb  = (8*(1-ft)**20 - 0.66*ft**4.9 + 0.94)*((1.085e4 + 9.3e3*14/Z**(5/3))/(1 + 14/Z**(5/3)))*ft**4.6*(1-ft)/\
+                 (1 + 9.44e3*(1 - 2e-3*Z)*ft**4.16)
+        y11zp  = 1.0
+        y11zps = 1.0
+        
+        y12zb  = (1.8e3 + 7.54*Z**1.8)*ft**(4.05*(1 + 0.0039*Z))*(1-ft)**(0.7*(1 + 0.015*Z))/(1 + 1276*(1 + 0.053*Z)*ft**3.6)
+        y12zp  = 1.0
+        y12zps = 1.0
+        
+        
+        y11ib  = ((5.91e-5*Z + 0.812 + 0.806/Z**0.44) + (0.013*Z + 0.098 - 7.03/Z**1.04)*ft + \
+                 (-0.047*Z + 0.79 + 13.8/Z**1.26)*ft**2 + (0.04*Z - 0.575 - 9.64/Z**1.31)*ft**3)*\
+                 (571.6*(1 + 0.84*Z + 7.8e-7*Z**5.15)*ft**(3.43*(1 + 0.012*Z))*\
+                 (1-ft)**(1.2*(1 + 1.6e-8*Z**5.1))/(1 + 500*ft**(8/3)) + 1e-3)
+        y11ip  = 1.0
+        y11ips = 1/((1+(99/44**6)*Z**6))
+        
+        y12ib  = (571.6*(1 + 0.84*Z + 7.8e-7*Z**5.15)*ft**(3.43*(1 + 0.012*Z))*\
+                 (1-ft)**(1.2*(1 + 1.6e-8*Z**5.1))/(1 + 500*ft**(8/3)) + 1e-3)
+        y12ip  = 1.0
+        y12ips = 1.0
+        
+        
+        if rotation_model == 2:
+            
+            c11f = 1 + 14.86*(1 - ft)**16.45 + 15.27*ft**7.4
+            c12f = 0.77*(1 + 4.11*ft)
+            c13f = 0.01*(1 + 359*ft**2.5 + 1078*ft**12)
+            l1f = (1 + c11f*Mzstar**c12f)*np.exp(-c13f*Mzstar**2)
+            
+            c21f = 6.39*(1 -ft)**15.8 + 0.1
+            c22f = 0.943*(1 + 3.5*ft)
+            l2f  = (1 + c21f*Mzstar**0.5)/(1 + c22f*Mzstar**(10/3))
+            
+            l3f = 1/(1 + 2*ft*Mzstar)
+            
+            c1f = 6.13 + 28.18*ft**2.13 + 336.25*(1-ft)**11.65
+            c2f = 0.5 + 9.55*ft**1.14*(1-ft)**1.42
+            c3f = (0.0087 + 4.49*ft**3.48)/(1 + 0.873*ft**3.48)
+            c4f = 3.6*(1 - 0.36*ft)
+            
+            l4f =  (1 + c1f*Mzstar**c2f)/(1 + c3f*Mzstar**(c4f))
+            
+            c1f = (1-ft)**8
+            c2f = 113.5*ft**8.46
+            c3f = 11*(1-ft)
+            
+            l5f = (1 + c1f*c2f*Mzstar**(c3f))/(1 + c2f*Mzstar**(c3f))
+            
+            l6f = (1 + 0.035*10*Mzstar**4)/(1 + 10*Mzstar**4)
+            
+            l7f = np.exp(-10*Mzstar**2)
+            
+            y11zb  *= l1f
+            y11zp  *= l1f/l2f
+            y11zps *= l1f/(l2f*l3f)
+            
+            y12zb  *= l4f
+            y12zp  *= l4f/l5f
+            y12zps *= l4f/(l5f*l6f)
+            
+            y11ib  *= l1f
+            y11ip  *= l1f
+            y11ips *= l1f
+            
+            y12ib  *= l7f
+            y12ip  *= l7f
+            y12ips *= l7f
+            
+            
+        yy = [[y11zb, y11zp, y11zps],[y12zb, y12zp, y12zps], \
+              [y11ib, y11ip, y11ips],[y12ib, y12ip, y12ips]]
+        
+        if rotation_model == 2:
+            fv = 1.5*np.exp(-10*Mzstar**2)
+        else:
+            fv = 1.5
         
         # factor of the PS diffusion coefficient
-        adps = (-110378.34909954367 + 753838.9265706746*Z**1.0610783384110476)/(1+ 1007273.2273681393*Z)
-        
-        # factor of the BP diffusion coefficient
-        ahbp = (1.01579172e+00 + -1.78923911e-03*Z)/(1 + 6.60170647e-13*Z**6.66398825e+00)
-        
-        return f1, f2, f3, y1, y2, y3, y4, adps, ahbp
+        fdps = ((0.711 + 2.08e-3*Z**1.26)/(1 + 1.06e-11*Z**5.78))
+        
+        # factor of the BP H coefficient
+        
+        if rotation_model == 2:
+            fhbp = (0.135 + 2.647e-3*Z**1.464 + 3.478e-10*Z**5.347)*\
+                   ((1 + (3/(1 + 1e-7*Z**6))*(1/(1 + 1.2e5*ft**12))*Mzstar)/\
+                   (1 + (3/(1 + 1e-7*Z**6))*(1.208 - 4.46*ft + 4.394*ft**2)*Mzstar**2))
+                       
+        else:
+            fhbp = (1.01579172e+00 + -1.78923911e-03*Z)/(1 + 6.60170647e-13*Z**6.66398825e+00)
+        
+        
+        return f1, f2, f3, fG, fU, yy, fv, fdps, fhbp
     
     
     
     def KVISC(self, nimp, ni, ti, Ai, Aimp, Zi, Zimp, \
                     Tauii, Tauimpimp, Tauiimp, Tauimpi, \
-                    eps, ft, R0, qmag, y1, y2, y3, y4):
+                    eps, ft, R0, qmag, yy):
         '''
         Calculates the viscosity coefficients for the BP flux analytically
         
         Refs: Hishman-Sigmar NF (1981),           https://doi.org/10.1088/0029-5515/21/9/003
               Wenzel-Sigmar NF (1990) Appendix A, https://doi.org/0029-5515/30/6/013
-              new paper...
         
         Parameters
         ----------
@@ -740,15 +825,8 @@
             major radius at magnetic axis [m]
         qmag : 1D array
             safety factor [-]
-        y1 : 1D array
-            factor of the (1,1) banana viscosity coefficient of the impurity [-]
-            from facs(Z,ft) method
-        y2 : 1D array
-            factor of the (1,2) banana plateau coefficient of the impurity [-]
-        y3 : 1D array
-            factor of the (1,2) Pfirsch-Schlüter viscosity coefficient of the impurity [-]
-        y4 : 1D array
-            factor of the (1,2) banana viscosity coefficient of the main ion [-]
+        yy : list
+            fitted factors, obtained from facs [-]
         
         Returns
         -------
@@ -864,14 +942,32 @@
         K11iB = fac_B*ni*(Ai*self.mp)*(nuDia_int + nuDii_int)
         K12iB = fac_B*ni*(Ai*self.mp)*(nuD2ia_int + nuD2ii_int)
         
+        # fitted factors
+        
+        y11zb  = yy[0][0]
+        y11zp  = yy[0][1]
+        y11zps = yy[0][2]
+        
+        y12zb  = yy[1][0]
+        y12zp  = yy[1][1]
+        y12zps = yy[1][2]
+        
+        y11ib  = yy[2][0]
+        y11ip  = yy[2][1]
+        y11ips = yy[2][2]
+        
+        y12ib  = yy[3][0]
+        y12ip  = yy[3][1]
+        y12ips = yy[3][2]
+        
         
         # total: rational interpolation across collisionality regimes
         
-        K11a = y1*K11aB/((1+y1*K11aB/(K11aP))*(1+K11aP/(K11aPS)))
-        K12a = K12aB/((1+K12aB/(y2*K12aP))*(1+y2*K12aP/(y3*K12aPS)))
-        
-        K11i = K11iB/((1+K11iB/(K11iP))*(1+K11iP/(K11iPS)))
-        K12i = y4*K12iB/((1+y4*K12iB/(K12iP))*(1+K12iP/(K12iPS)))
+        K11a = y11zb*K11aB/((1 + y11zb*K11aB/(y11zp*K11aP))*(1 + y11zp*K11aP/(y11zps*K11aPS)))
+        K12a = y12zb*K12aB/((1 + y12zb*K12aB/(y12zp*K12aP))*(1 + y12zp*K12aP/(y12zps*K12aPS)))
+        
+        K11i = y11ib*K11iB/((1 + y11ib*K11iB/(y11ip*K11iP))*(1 + y11ip*K11iP/(y11ips*K11iPS)))
+        K12i = y12ib*K12iB/((1 + y12ib*K12iB/(y12ip*K12iP))*(1 + y12ip*K12iP/(y12ips*K12iPS)))
     
         return K11i, K12i, K11a, K12a
     
@@ -899,78 +995,6 @@
         Qavg  = np.trapz(QV*JV, axis=-1)/denom
     
         return Qavg
-    
-    
-    
-    def GEOM(self, full_geom, nth, rho, eps, B0, BV, RV, JV):
-        '''
-        Calculates some geometric parameters used in FACIT
-        
-        Parameters
-        ----------
-        full_geom : bool
-            if True, use full flux surface shaped geometry
-            if False, use cicular geometry with large aspect ratio
-        nth : int
-            number of poloidal grid points
-        rho : 1D array (nr)
-            normalized radial coordinate [-], mid-plane radius over minor radius r/a
-        eps : 1D array (nr)
-            local inverse aspect ratio [-]
-        B0 : float
-            magnetic field at magnetic axis [T]
-        BV : 2D array (nr, nth)
-            magnetic field, poloidal distribution on (r,theta) [T]
-            only relevant if full_geom
-            else, it can be set to None
-        RV : 2D array (nr, nth)
-            major radius, poloidal distribution on (r,theta) [m]
-            only relevant if full_geom
-            else, it can be set to None
-        JV : 2D array (nr, nth)
-            Jacobian of coordinate system, poloidal distribution on (r,theta) [m/T]
-            only relevant if full_geom
-            else, it can be set to None
-        
-        Returns
-        -------
-        theta : 1D array (nth)
-            poloidal grid [-]
-        b2 : 2D array (nr, nth)
-            poloidal distribution of the magnetic field [-], b^2 = B^2/<B^2>
-        invb2avg : 1D array (nr)
-            <1/b^2> [-]
-        gradR2 : 2D array (nr, nth)
-            gradient of major radius squared [m^2]
-        gradR2avg : 1D array (nr)
-            <grad R^2>
-        '''
-        
-        theta = np.linspace(0, 2*np.pi, nth) # poloidal grid
-        
-        if full_geom: # full flux surface shaped geometry
-            
-            b2 = BV**2/self.fluxavg(BV**2, JV)[:,None] # asymmetry of magnetic field: B^2/<B^2>
-            
-            invb2avg = self.fluxavg(1/b2, JV) # <1/b2>
-            
-            gradR2    = np.gradient(RV**2, rho, axis=0) # gradient of major radius squared
-            gradR2avg = self.fluxavg(gradR2, JV)          # <dr R^2>
-            
-        else: # circular geometry in large aspect ratio
-            
-            eps2 = eps**2 # auxiliary
-            
-            b2 = (1 - eps[:,None]*np.cos(theta)[None,:])**2/\
-                  (1 + 0.5*eps2[:,None]) # asymmetry of magnetic field: B^2/<B^2>
-        
-            invb2avg = 1 + 2*eps2 # <1/b2>
-            
-            gradR2    = 0.0
-            gradR2avg = 0.0
-            
-        return theta, b2, invb2avg, gradR2, gradR2avg
-    
     
     
     def polasym_input(self, rho, eps, Zeff, Zi, Te_Ti, Machi2, \
@@ -1097,55 +1121,32 @@
             nn = nz(r,theta)/<nz(r,theta)>(r)
         '''
         
-        RR = 0.5*(1 - (Ai*Zimp)/(Aimp*Zi))/rho
         UG = 1 + UU/GG
         
         if nat_asym:
-            Ae = nuswcz*qmag**2/invaspct # ?: nuswcz*qmag2/eps
+            Ae = nuswcz*qmag**2/invaspct
         else:
             Ae = 0
         
-            
+        AGe = Ae*GG
+        HH = 1.0
         CD0 = -eps/UG
-        #CD0 = -invaspct/UG
-        
-        AGeC = Ae*GG*eps/CD0
-        #AGeC = Ae*GG*invaspct/CD0
-        
-        HH = 1. + deltaM*CD0*RR/GG
-        
-        QQ = CD0*(dNH/eps)*(UG-1)
-        #QQ = CD0*(dNH/invaspct)*(UG-1)
-        
-        FF = CD0*(1 - 0.5*(dNV/eps)*(UG-1) - (deltaM/eps)*RR/GG)
-        #FF = CD0*(1 - 0.5*(dNV/invaspct)*(UG-1) - (deltaM/invaspct)*RR/GG)
-        
+        QQ = CD0*(dNV/(eps))*(UG-1.0)
+        FF = CD0*(1-0.5*dNH*(UG-1.0)/(eps) )
         KK = 1.
-        hh_kk = HH * KK * AGeC**2
-
-        CD = FF/KK - 0.5*(dminphia - deltaM)
-        CDV = -0.5*(dmajphia + QQ/HH)
-
-        RD = np.sqrt((FF/KK + 0.5*(dminphia - deltaM))**2 + 0.25*(HH/KK)*(dmajphia - QQ/HH)**2)
-        #DD = RD**2 + hh_kk*RD**2
-        DD = RD**2*(1 + hh_kk)
-
-        num = (hh_kk - 1.)*(FF/(KK*CD0) + 0.5*(dminphia - deltaM)/CD0) +\
-              AGeC*(0.5*dNV*(UG-1)/(eps) - 0.5*HH*dmajphia/CD0)
-        #num = (hh_kk - 1.)*(FF/(KK*CD0) + 0.5*(dminphia - deltaM)/CD0) +\
-        #      AGeC*(0.5*dNV*(UG-1)/(invaspct) - 0.5*HH*dmajphia/CD0)
-        
+        
+        CD = FF - 0.5*(dminphia - deltaM)
+        CDV = -0.5*(dmajphia + QQ)
+        RD = np.sqrt((FF + 0.5*(dminphia-deltaM))**2 + 0.25*(dmajphia - QQ)**2)
+        DD = RD**2 + AGe**2*(RD/CD0)**2
+        
+        num  = ((AGe/CD0)**2 - 1)*(FF/(CD0) + 0.5*(dminphia-deltaM)/CD0) + \
+               (AGe/CD0)*(0.5*dNV*(UG-1.0)/(eps) - 0.5*dmajphia/CD0)
         cosa = RD*CD0*num/DD
-
-        #num = 2.*AGeC*(FF + 0.5*KK*(deltaPhia-deltaM)) + \
-        #      (hh_kk - 1.)*(0.5*DeltaPhia - 0.5*DeltaN*CD0*UU/(cdat.epsilon*GG*HH))
-              
-        num = 2.*AGeC*(FF + 0.5*KK*(dminphia-deltaM)) + \
-              (hh_kk - 1.)*(0.5*dmajphia - 0.5*dNV*(UG-1)*CD0/(eps*HH))
-        #num = 2.*AGeC*(FF + 0.5*KK*(dminphia-deltaM)) + \
-        #      (hh_kk - 1.)*(0.5*dmajphia - 0.5*dNV*(UG-1)*CD0/(invaspct*HH))
-        
-        sina = RD*num*np.sqrt(HH/KK)/DD
+      
+        num  = 2*AGe*(FF/CD0 + 0.5*(dminphia-deltaM)/CD0)+((AGe/CD0)**2-1)*\
+               (0.5*dmajphia - 0.5*dNV*CD0*(UG-1.0)/((eps)))
+        sina = RD*num/DD
         
         deltan = CD + RD*cosa
         Deltan = CDV + RD*np.sqrt(KK/HH)*sina
@@ -1158,7 +1159,7 @@
     
     def asymmetry_iterative(self, regulopt, nr, theta, GG, UU, Ai, Aimp, Zi, Zimp, Te_Ti, \
                                   Machi2, R0, nuz, BV, RV, JV, FV, dpsidx, AsymPhi, AsymN, \
-                                  b2, gradR2, gradR2avg, nat_asym):
+                                  b2, nat_asym):
         '''
         Calculate poloidal asymmetries of the impurity density self-consistently,
         including the friction-induced natural asymmetry and rotation and ICRH-
@@ -1216,11 +1217,6 @@
             horizontal (index 0) and vertical (index 1) in main ion density [-], ni/<ni>
         b2 : 2D array (nr, nth)
             poloidal distribution of the magnetic field [-], b^2 = B^2/<B^2>
-            from GEOM method
-        gradR2 : 2D array (nr, nth)
-            gradient of major radius squared [m^2]
-        gradR2avg : 1D array (nr)
-            <grad R^2>
         nat_asym : bool
             if True, include friction-induced natural poloidal asymmetry
         
@@ -1250,21 +1246,14 @@
         Error       = np.zeros((nr, int(ierrmax)))
         asym_err    = np.zeros(nr)
         
-        
-        
         #GG0 = GG - grad_ln_Nimp
     
         theta = np.linspace(0, 2*np.pi, theta.size + 1)[:-1] #poloidal coordinate grid without repeating 0 at 2pi
         #thetalong = np.concatenate((theta-2*np.pi,theta,theta+2*np.pi))
 
         Factrot0 = (Aimp/Ai)*Machi2/R0**2
-<<<<<<< HEAD
-        Factrot  = Factrot0*(1-(Ai*Zimp)/(Aimp*Zi)) #pre-factor to gradR2 in toroidal rotation term
-            
-=======
      
     
->>>>>>> 219a5a39
         if nat_asym:
             nuz = np.squeeze(nuz)
             Apsi = JV*FV[:,None]*(Aimp*self.mp)*nuz[:,None]/\
@@ -1301,10 +1290,10 @@
                 
                 b2snavg = self.fluxavg(b2[ix]/nnx, JV[ix]) # <b**2/n>
 
-                FFF  = Apsi[ix]*( GG[ix] + (b2[ix]/NV[ix])*UU[ix] - Factrot[ix]*gradR2[ix])
+                FFF  = Apsi[ix]*( GG[ix] + (b2[ix]/NV[ix])*UU[ix])
                 GGG  = -Zimp[ix]*(Te_Ti[ix])*(PhiV[ix]-PhiV[ix,0]) + \
                         Factrot0[ix]*(RV[ix]**2-RV[ix,0]**2)
-                HHH  = Apsi[ix]*(b2[ix]/b2snavg)*(GG[ix] + b2sNNavg[ix]*UU[ix] - Factrot[ix]*gradR2avg[ix])
+                HHH  = Apsi[ix]*(b2[ix]/b2snavg)*(GG[ix] + b2sNNavg[ix]*UU[ix])
                 
                 
                 for ii in range(1,theta.size-1): 
@@ -1364,26 +1353,48 @@
         Deltan = 2.*np.mean((nn-1)*np.sin(theta), axis = 1) # vertical asymmetry of the impurity density
         
         return deltan, Deltan, nn, b2sNNavg, NV
-
-
-
-
-
-
-
-
+    
+    def Jacobian(self, R, Z, r, theta):
+        '''
+        Calculates the Jacobian of the coordinate transformation (r,theta) <--> (R,Z)
+        Based on GKW manual, eqs (2.104-2.107)
+
+        Parameters
+        ----------
+        R : 2D array (nr, nth)
+            major radius countours of flux surfaces [m].
+        Z : 2D array (nr, nth)
+            vertical coordinate contours of flux surfaces [m].
+        r : TYPE
+            DESCRIPTION.
+        theta : TYPE
+            DESCRIPTION.
+
+        Returns
+        -------
+        J : 2D array (nr, nth)
+            Jacobian of coordinate transformation
+
+        '''
+        
+        dRdr  = np.gradient(R, r, axis = 0)
+        dRdth = np.gradient(R, theta, axis = 1)
+        dZdr  = np.gradient(Z, r, axis = 0)
+        dZdth = np.gradient(Z, theta, axis = 1)
+
+        grr   = dRdr**2 + dZdr**2
+        grth  = dRdr*dRdth + dZdr*dZdth
+        gthth = dRdth**2 + dZdth**2
+
+        return R*np.sqrt(grr*gthth - grth**2)
+        
+        
+    
+
+#%%
 
 
 if __name__ == '__main__':
-<<<<<<< HEAD
-    
-    action = input('[c]ompare , [t]ime analysis: ')
-    
-    if action == 'c':
-        
-        import sys
-        sys.path.append('/afs/ipp/home/d/dfajardo/coll_transp')
-=======
    
 
     import matplotlib.pyplot as plt
@@ -1432,157 +1443,30 @@
                 RV = RV, ZV = ZV)
         
 
->>>>>>> 219a5a39
-        
-        import matplotlib.pyplot as plt
-    
-        from data_colltr import DATA_IMPFLUX
-        
-        cdat = DATA_IMPFLUX(exp='AUG', nshot=38910, time=2.15, fimp = 1e-7, Zimp = 'W', Aimp = 184)
-        impf = FACIT(cdat.rho, cdat.Zimp, cdat.Aimp, cdat.Zi, cdat.Ai, \
-                     cdat.te, cdat.ti, cdat.ne, cdat.ni, cdat.nimp, 0.0, \
-                     cdat.invaspct, cdat.B0, cdat.R0, cdat.q)
-            
-        plt.plot(cdat.rho, impf.Vrz)
-            
-            
-    elif action == 't':
-        
-        import time
-        
-        # array of poloidal points for convergence
-        thconv = np.array([2,4,8,16,20,26,38,48,96,192])
-        # array of poloidal points for execution time
-        thexec = np.array([2,4,8,16,20,26,32,48])
-        
-        dminvec = np.zeros(thconv.size)
-        timexec = np.zeros(thexec.size)
-        
-        # build profiles myself
-        
-        Te0 = 3.0e3
-        tedge = 10.
-        tau = 0.5
-        Ni0 = 4.0e19
-        nedge = 1.0e17
-        invaspct = 1/3
-        B0 = 3.5851
-        R0 = 2.5852
-        Ai = 2.
-        Zi = 1.
-        Aa = 184.
-        Za = 44.*np.ones(101)
-        qa = 4.
-        cimp = 1.0e-4
-        amin  = R0*invaspct
-    
-        fH = 0.05
-        bC = 1.0
-        Zeff = Zi
-        sigH = 0.3
-        nsigH = 2.
-        TperpsTpar_axis = 10.
-    
-        Machi_axis = 0.7
-        
-        nx = 101
-    
-<<<<<<< HEAD
-        xn = np.maximum(np.linspace(0,1,nx),1e-6)
-        Te = (Te0-tedge)*(1-xn**2)**2 + tedge
-        Ti = tau*Te
-
-       	Ni = (Ni0-nedge)*(1-xn**2)+nedge
-       	Na = cimp*Ni
-       	Ne = Zi*Ni + Za*Na
-  
-       	Machi = Machi_axis*np.ones_like(xn)
-        qmag = 1+(qa-1)*xn**2
-           
-       	dpsidx = amin**2*B0*xn/qmag
-       	
-       	FV = R0*B0*np.ones_like(xn)
-        
-        
-        for i, nth in enumerate(thconv):
-            
-            theta = np.linspace(0,2*np.pi,nth)
-
-            RV = R0*(1.+invaspct*xn[:,None]*np.cos(theta[None,:]))
-            BV = B0/(1.+invaspct*xn[:,None]*np.cos(theta[None,:]))
-            
-            jacob = amin**2*R0*xn[:,None]*np.ones_like(theta)[None,:]
-        
-            impf = FACIT(xn, Za, Aa, Zi, Ai, \
-                         Te, Ti, Ne, Ni, Na, Machi, \
-                         invaspct, B0, R0, qmag,\
-                         pol_asym = True, full_geom=True, \
-                         nth=nth, dpsidx=dpsidx, FV=FV,\
-                         BV=BV, RV=RV, JV=jacob, fH=fH, bC=bC, \
-                         sigH=sigH, TperpTpar_axis = TperpsTpar_axis,
-                         nat_asym=True)
-                
-            dminvec[i] = impf.horiz_asym[50]
-            
-            print('\n convergence, nth = %d \n' %nth)
-                
-                
-        for i, nth in enumerate(thexec):
-            
-            theta = np.linspace(0,2*np.pi,nth)
-            
-            RV = R0*(1.+invaspct*xn[:,None]*np.cos(theta[None,:]))
-            BV = B0/(1.+invaspct*xn[:,None]*np.cos(theta[None,:]))
-            
-            jacob = amin**2*R0*xn[:,None]*np.ones_like(theta)[None,:]
-            
-            starttime = time.time()
-            
-            impf = FACIT(xn, Za, Aa, Zi, Ai, \
-                         Te, Ti, Ne, Ni, Na, Machi, \
-                         invaspct, B0, R0, qmag,\
-                         pol_asym = True, full_geom=True, \
-                         nth=nth, dpsidx=dpsidx, FV=FV,\
-                         BV=BV, RV=RV, JV=jacob, fH=fH, bC=bC, \
-                         sigH=sigH, TperpTpar_axis = TperpsTpar_axis,
-                         nat_asym=True)
-            
-            timexec[i] = time.time()-starttime
-            
-            print('\n execution, nth = %d \n' %nth)
-            
-        # other FACIT setups
-        
-        # circ geom
-        starttime = time.time()
-        
-        impf = FACIT(xn, Za, Aa, Zi, Ai, \
-                     Te, Ti, Ne, Ni, Na, Machi, \
-                     invaspct, B0, R0, qmag,\
-                     pol_asym = True, full_geom=False, \
-                     fH=fH, bC=bC, \
-                     sigH=sigH, TperpTpar_axis = TperpsTpar_axis,
-                     nat_asym=True)
-            
-        time_circ = time.time()-starttime
-        
-        
-        #polsym
-        
-        starttime = time.time()
-        
-        impf = FACIT(xn, Za, Aa, Zi, Ai, \
-                     Te, Ti, Ne, Ni, Na, Machi, \
-                     invaspct, B0, R0, qmag,\
-                     pol_asym = False, full_geom=False)
-            
-        time_sym = time.time()-starttime
-        
-        
-        
-        print('dminvec: ', dminvec, '\n', 'timexec: ', timexec, '\n', 'time_circ: ', time_circ, '\n', 'time_sym: ', time_sym)
-=======
+        
+    fig, (ax1, ax2) = plt.subplots(1,2, figsize=(8,4))
+    
+    ax1.plot(rho, fct.Dz_CL, label = 'CL component')
+    ax1.plot(rho, fct.Dz_BP, label = 'BP component')
+    ax1.plot(rho, fct.Dz_PS, label = 'PS component')
+    ax1.plot(rho, fct.Dz, label = ' Total')
+    
+    ax1.legend(frameon=False)
+    ax1.set_xlabel(r'$\rho = r/a$')
+    ax1.set_ylabel('Diffusion coefficient [m$^2$/s]')
+    ax1.tick_params(which = 'both', direction = 'in', axis = 'both', top = True, right = True)
+    
+    
+    ax2.plot(rho, fct.Vconv_CL, label = 'CL component')
+    ax2.plot(rho, fct.Vconv_BP, label = 'BP component')
+    ax2.plot(rho, fct.Vconv_PS, label = 'PS component')
+    ax2.plot(rho, fct.Vconv, label = ' Total')
+    ax2.tick_params(which = 'both', direction = 'in', axis = 'both', top = True, right = True)
+    
+    #ax2.legend(frameon=False)
+    ax2.set_xlabel(r'$\rho = r/a$')
+    ax2.set_ylabel('Convective velocity [m/s]')
+    
     fig.tight_layout()
     plt.show()
->>>>>>> 219a5a39
     